// Copyright 2020 Google LLC
//
// Licensed under the Apache License, Version 2.0 (the "License");
// you may not use this file except in compliance with the License.
// You may obtain a copy of the License at
//
//     https://www.apache.org/licenses/LICENSE-2.0
//
// Unless required by applicable law or agreed to in writing, software
// distributed under the License is distributed on an "AS IS" BASIS,
// WITHOUT WARRANTIES OR CONDITIONS OF ANY KIND, either express or implied.
// See the License for the specific language governing permissions and

package pubsublite

import (
	"fmt"
	"time"

	"cloud.google.com/go/internal/optional"
	"github.com/golang/protobuf/ptypes"

	pb "google.golang.org/genproto/googleapis/cloud/pubsublite/v1"
	fmpb "google.golang.org/genproto/protobuf/field_mask"
)

// InfiniteRetention is a sentinel used in topic configs to denote an infinite
// retention duration (i.e. retain messages as long as there is available
// storage).
const InfiniteRetention = time.Duration(-1)

// TopicConfig describes the properties of a Google Pub/Sub Lite topic.
// See https://cloud.google.com/pubsub/lite/docs/topics for more information
// about how topics are configured.
type TopicConfig struct {
	// The full path of a topic.
	Name TopicPath

	// The number of partitions in the topic. Must be at least 1. Cannot be
	// changed after creation.
	PartitionCount int

	// Publish throughput capacity per partition in MiB/s.
	// Must be >= 4 and <= 16.
	PublishCapacityMiBPerSec int

	// Subscribe throughput capacity per partition in MiB/s.
	// Must be >= 4 and <= 32.
	SubscribeCapacityMiBPerSec int

	// The provisioned storage, in bytes, per partition. If the number of bytes
	// stored in any of the topic's partitions grows beyond this value, older
	// messages will be dropped to make room for newer ones, regardless of the
	// value of `RetentionDuration`. Must be > 0.
	PerPartitionBytes int64

	// How long a published message is retained. If set to `InfiniteRetention`,
	// messages will be retained as long as the bytes retained for each partition
<<<<<<< HEAD
	// is below `PerPartitionBytes`.
=======
	// is below `PerPartitionBytes`. Otherwise, must be > 0.
>>>>>>> 749473ea
	RetentionDuration time.Duration
}

func (tc *TopicConfig) toProto() *pb.Topic {
	topicpb := &pb.Topic{
		Name: tc.Name.String(),
		PartitionConfig: &pb.Topic_PartitionConfig{
			Count: int64(tc.PartitionCount),
			Dimension: &pb.Topic_PartitionConfig_Capacity_{
				Capacity: &pb.Topic_PartitionConfig_Capacity{
					PublishMibPerSec:   int32(tc.PublishCapacityMiBPerSec),
					SubscribeMibPerSec: int32(tc.SubscribeCapacityMiBPerSec),
				},
			},
		},
		RetentionConfig: &pb.Topic_RetentionConfig{
			PerPartitionBytes: tc.PerPartitionBytes,
		},
	}
	if tc.RetentionDuration >= 0 {
		topicpb.RetentionConfig.Period = ptypes.DurationProto(tc.RetentionDuration)
	}
	return topicpb
}

func protoToTopicConfig(t *pb.Topic) (*TopicConfig, error) {
	name, err := parseTopicPath(t.GetName())
	if err != nil {
		return nil, fmt.Errorf("pubsublite: invalid topic name %q in topic config", t.GetName())
	}

	partitionCfg := t.GetPartitionConfig()
	retentionCfg := t.GetRetentionConfig()
	topic := &TopicConfig{
		Name:                       name,
		PartitionCount:             int(partitionCfg.GetCount()),
		PublishCapacityMiBPerSec:   int(partitionCfg.GetCapacity().GetPublishMibPerSec()),
		SubscribeCapacityMiBPerSec: int(partitionCfg.GetCapacity().GetSubscribeMibPerSec()),
		PerPartitionBytes:          retentionCfg.GetPerPartitionBytes(),
		RetentionDuration:          InfiniteRetention,
	}
	// An unset retention period proto denotes "infinite retention".
	if retentionCfg.Period != nil {
		period, err := ptypes.Duration(retentionCfg.Period)
		if err != nil {
			return nil, fmt.Errorf("pubsublite: invalid retention period in topic config: %v", err)
		}
		topic.RetentionDuration = period
	}
	return topic, nil
}

// TopicConfigToUpdate specifies the properties to update for a topic.
type TopicConfigToUpdate struct {
	// The full path of the topic to update. Required.
	Name TopicPath

	// If non-zero, will update the publish throughput capacity per partition.
	PublishCapacityMiBPerSec int

	// If non-zero, will update the subscribe throughput capacity per partition.
	SubscribeCapacityMiBPerSec int

	// If non-zero, will update the provisioned storage per partition.
	PerPartitionBytes int64

	// If specified, will update how long a published message is retained. To
	// clear a retention duration (i.e. retain messages as long as there is
	// available storage), set this to `InfiniteRetention`.
	RetentionDuration optional.Duration
}

func (tc *TopicConfigToUpdate) toUpdateRequest() *pb.UpdateTopicRequest {
	updatedTopic := &pb.Topic{
		Name: tc.Name.String(),
		PartitionConfig: &pb.Topic_PartitionConfig{
			Dimension: &pb.Topic_PartitionConfig_Capacity_{
				Capacity: &pb.Topic_PartitionConfig_Capacity{
					PublishMibPerSec:   int32(tc.PublishCapacityMiBPerSec),
					SubscribeMibPerSec: int32(tc.SubscribeCapacityMiBPerSec),
				},
			},
		},
		RetentionConfig: &pb.Topic_RetentionConfig{
			PerPartitionBytes: tc.PerPartitionBytes,
		},
	}

	var fields []string
	if tc.PublishCapacityMiBPerSec > 0 {
		fields = append(fields, "partition_config.capacity.publish_mib_per_sec")
	}
	if tc.SubscribeCapacityMiBPerSec > 0 {
		fields = append(fields, "partition_config.capacity.subscribe_mib_per_sec")
	}
	if tc.PerPartitionBytes > 0 {
		fields = append(fields, "retention_config.per_partition_bytes")
	}
	if tc.RetentionDuration != nil {
		fields = append(fields, "retention_config.period")
		duration := optional.ToDuration(tc.RetentionDuration)
		// An unset retention period proto denotes "infinite retention".
		if duration >= 0 {
			updatedTopic.RetentionConfig.Period = ptypes.DurationProto(duration)
		}
	}

	return &pb.UpdateTopicRequest{
		Topic:      updatedTopic,
		UpdateMask: &fmpb.FieldMask{Paths: fields},
	}
}

// DeliveryRequirement specifies when a subscription should send messages to
// subscribers relative to persistence in storage.
type DeliveryRequirement int32

const (
	// UnspecifiedDeliveryRequirement represents and unset delivery requirement.
	UnspecifiedDeliveryRequirement = DeliveryRequirement(pb.Subscription_DeliveryConfig_DELIVERY_REQUIREMENT_UNSPECIFIED)

	// DeliverImmediately means the server will not not wait for a published
	// message to be successfully written to storage before delivering it to
	// subscribers.
	DeliverImmediately = DeliveryRequirement(pb.Subscription_DeliveryConfig_DELIVER_IMMEDIATELY)

	// DeliverAfterStored means the server will not deliver a published message to
	// subscribers until the message has been successfully written to storage.
	// This will result in higher end-to-end latency, but consistent delivery.
	DeliverAfterStored = DeliveryRequirement(pb.Subscription_DeliveryConfig_DELIVER_AFTER_STORED)
)

// SubscriptionConfig describes the properties of a Google Pub/Sub Lite
// subscription, which is attached to a topic.
// See https://cloud.google.com/pubsub/lite/docs/subscriptions for more
// information about how subscriptions are configured.
type SubscriptionConfig struct {
	// The full path of a subscription.
	Name SubscriptionPath

	// The name of the topic this subscription is attached to. This cannot be
	// changed after creation.
	Topic TopicPath

	// Whether a message should be delivered to subscribers immediately after it
	// has been published or after it has been successfully written to storage.
	DeliveryRequirement DeliveryRequirement
}

func (sc *SubscriptionConfig) toProto() *pb.Subscription {
	return &pb.Subscription{
		Name:  sc.Name.String(),
		Topic: sc.Topic.String(),
		DeliveryConfig: &pb.Subscription_DeliveryConfig{
			DeliveryRequirement: pb.Subscription_DeliveryConfig_DeliveryRequirement(sc.DeliveryRequirement),
		},
	}
}

func protoToSubscriptionConfig(s *pb.Subscription) (*SubscriptionConfig, error) {
	name, err := parseSubscriptionPath(s.GetName())
	if err != nil {
		return nil, fmt.Errorf("pubsublite: invalid subscription name %q in subscription config", s.GetName())
	}
	topic, err := parseTopicPath(s.GetTopic())
	if err != nil {
		return nil, fmt.Errorf("pubsublite: invalid topic name %q in subscription config", s.GetTopic())
	}
	return &SubscriptionConfig{
		Name:                name,
		Topic:               topic,
		DeliveryRequirement: DeliveryRequirement(s.GetDeliveryConfig().GetDeliveryRequirement().Number()),
	}, nil
}

// SubscriptionConfigToUpdate specifies the properties to update for a
// subscription.
type SubscriptionConfigToUpdate struct {
	// The full path of the subscription to update. Required.
	Name SubscriptionPath

	// If non-zero, updates the message delivery requirement.
	DeliveryRequirement DeliveryRequirement
}

func (sc *SubscriptionConfigToUpdate) toUpdateRequest() *pb.UpdateSubscriptionRequest {
	updatedSubs := &pb.Subscription{
		Name: sc.Name.String(),
		DeliveryConfig: &pb.Subscription_DeliveryConfig{
			DeliveryRequirement: pb.Subscription_DeliveryConfig_DeliveryRequirement(sc.DeliveryRequirement),
		},
	}

	var fields []string
	if sc.DeliveryRequirement > 0 {
		fields = append(fields, "delivery_config.delivery_requirement")
	}

	return &pb.UpdateSubscriptionRequest{
		Subscription: updatedSubs,
		UpdateMask:   &fmpb.FieldMask{Paths: fields},
	}
}<|MERGE_RESOLUTION|>--- conflicted
+++ resolved
@@ -56,11 +56,7 @@
 
 	// How long a published message is retained. If set to `InfiniteRetention`,
 	// messages will be retained as long as the bytes retained for each partition
-<<<<<<< HEAD
-	// is below `PerPartitionBytes`.
-=======
 	// is below `PerPartitionBytes`. Otherwise, must be > 0.
->>>>>>> 749473ea
 	RetentionDuration time.Duration
 }
 
