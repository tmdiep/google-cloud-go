// Copyright 2020 Google LLC
//
// Licensed under the Apache License, Version 2.0 (the "License");
// you may not use this file except in compliance with the License.
// You may obtain a copy of the License at
//
//     https://www.apache.org/licenses/LICENSE-2.0
//
// Unless required by applicable law or agreed to in writing, software
// distributed under the License is distributed on an "AS IS" BASIS,
// WITHOUT WARRANTIES OR CONDITIONS OF ANY KIND, either express or implied.
// See the License for the specific language governing permissions and

/*
Package pubsublite provides an easy way to publish and receive messages using
Google Cloud Pub/Sub Lite.

Google Cloud Pub/Sub is designed to provide reliable, many-to-many, asynchronous
messaging between applications. Publisher applications can send messages to a
topic and other applications can subscribe to that topic to receive the
messages. By decoupling senders and receivers, Google Cloud Pub/Sub allows
developers to communicate between independently written applications.

Compared to Google Cloud Pub/Sub, Pub/Sub Lite provides partitioned zonal data
storage with predefined throughput and storage capacity. Guidance on how to
choose between Google Cloud Pub/Sub and Pub/Sub Lite is available at
https://cloud.google.com/pubsub/docs/choosing-pubsub-or-lite.

More information about Google Cloud Pub/Sub Lite is available at
https://cloud.google.com/pubsub/lite.

See https://godoc.org/cloud.google.com/go for authentication, timeouts,
connection pooling and similar aspects of this package.

<<<<<<< HEAD
Note: This library is in BETA. Backwards-incompatible changes may be made before
stable v1.0.0 is released.
=======
Note: This library is in ALPHA. Backwards-incompatible changes may be made
before stable v1.0.0 is released.
>>>>>>> 7388a884


Creating Topics

Messages are published to topics. Cloud Pub/Sub Lite topics may be created like
so (error handling omitted for brevity):

  topicPath := pubsublite.TopicPath{
    Project: "project-id",
    Zone:    "zone",
    TopicID: "topic-id",
  }
  topicConfig := pubsublite.TopicConfig{
    Name:                       topicPath,
    PartitionCount:             1,
    PublishCapacityMiBPerSec:   4,
    SubscribeCapacityMiBPerSec: 4,
    PerPartitionBytes:          30 * 1024 * 1024 * 1024,  // 30 GiB
    RetentionDuration:          pubsublite.InfiniteRetention,
  }

  region, err := pubsublite.ZoneToRegion(topicPath.Zone)
  adminClient, err := pubsublite.NewAdminClient(ctx, region)
  _, err = adminClient.CreateTopic(ctx, topicConfig)

See https://cloud.google.com/pubsub/lite/docs/topics for more information about
how Cloud Pub/Sub Lite topics are configured.


Publishing

The pubsublite/ps subpackage contains clients for publishing and receiving
messages, which have similar interfaces to their Topic and Subscription
counterparts in the pubsub package. Cloud Pub/Sub Lite uses gRPC streams
extensively for high throughput. For more differences, see
https://godoc.org/cloud.google.com/go/pubsublite/ps.

To publish messages to a topic, first create a PublisherClient:

  publisher, err := ps.NewPublisherClient(ctx, ps.DefaultPublishSettings, topicPath)

Then call Publish:

  // Note: result is a pubsub.PublishResult
  result := publisher.Publish(ctx, &pubsub.Message{Data: []byte("payload")})

Publish queues the message for publishing and returns immediately. When enough
messages have accumulated, or enough time has elapsed, the batch of messages is
sent to the Cloud Pub/Sub Lite service. Thresholds for batching can be
configured in PublishSettings.

Publish returns a PublishResult, which behaves like a future: its Get method
blocks until the message has been sent (or has failed to be sent) to the
service. Once you've finishing publishing, call Stop to flush all messages to
the service and close gRPC streams:

  publisher.Stop()

See https://cloud.google.com/pubsub/lite/docs/publishing for more information
about publishing.


Creating Subscriptions

To receive messages published to a topic, clients create subscriptions to the
topic. There may be more than one subscription per topic; each message that is
published to the topic will be delivered to all of its subscriptions.

Cloud Pub/Sub Lite subscriptions may be created like so:

  subscriptionPath := pubsublite.SubscriptionPath{
    Project:        "project-id",
    Zone:           "zone",
    SubscriptionID: "subscription-id",
  }
  subscriptionConfig := pubsublite.SubscriptionConfig{
    Name:                subscriptionPath,
    Topic:               topicPath,
    DeliveryRequirement: pubsublite.DeliverImmediately,
  }
  _, err = admin.CreateSubscription(ctx, subscriptionConfig)

See https://cloud.google.com/pubsub/lite/docs/subscriptions for more information
about how subscriptions are configured.


Receiving

To receive messages for a subscription, first create a SubscriberClient:

  subscriber, err := ps.NewSubscriberClient(ctx, ps.DefaultReceiveSettings, subscriptionPath)

Messages are then consumed from a subscription via callback.

  cctx, cancel := context.WithCancel(ctx)
  err = subscriber.Receive(cctx, func(ctx context.Context, m *pubsub.Message) {
    log.Printf("Got message: %s", m.Data)
    m.Ack()
  })
  if err != nil {
    // Handle error.
  }

The callback may be invoked concurrently by multiple goroutines (one per
partition that the subscriber client is connected to). To terminate a call to
Receive, cancel its context:

  cancel()

Clients must call pubsub.Message.Ack() or pubsub.Message.Nack() for every
<<<<<<< HEAD
message received. Cloud Pub/Sub Lite does not have ACK deadlines. It is
encouraged to process messages synchronously, even if that processing is
relatively time-consuming.

Cloud Pub/Sub Lite also does not actually have the concept of NACK. The default
behavior terminates the SubscriberClient. In Cloud Pub/Sub Lite, only a single
subscriber for a given subscription is connected to any partition at a time, and
there is no other client that may be able to handle messages.
=======
message received. Cloud Pub/Sub Lite does not have ACK deadlines. Cloud Pub/Sub
Lite also does not actually have the concept of NACK. The default behavior
terminates the SubscriberClient. In Cloud Pub/Sub Lite, only a single subscriber
for a given subscription is connected to any partition at a time, and there is
no other client that may be able to handle messages.
>>>>>>> 7388a884

See https://cloud.google.com/pubsub/lite/docs/subscribing for more information
about receiving messages.
*/
package pubsublite // import "cloud.google.com/go/pubsublite"<|MERGE_RESOLUTION|>--- conflicted
+++ resolved
@@ -32,13 +32,8 @@
 See https://godoc.org/cloud.google.com/go for authentication, timeouts,
 connection pooling and similar aspects of this package.
 
-<<<<<<< HEAD
-Note: This library is in BETA. Backwards-incompatible changes may be made before
-stable v1.0.0 is released.
-=======
 Note: This library is in ALPHA. Backwards-incompatible changes may be made
 before stable v1.0.0 is released.
->>>>>>> 7388a884
 
 
 Creating Topics
@@ -149,22 +144,11 @@
   cancel()
 
 Clients must call pubsub.Message.Ack() or pubsub.Message.Nack() for every
-<<<<<<< HEAD
-message received. Cloud Pub/Sub Lite does not have ACK deadlines. It is
-encouraged to process messages synchronously, even if that processing is
-relatively time-consuming.
-
-Cloud Pub/Sub Lite also does not actually have the concept of NACK. The default
-behavior terminates the SubscriberClient. In Cloud Pub/Sub Lite, only a single
-subscriber for a given subscription is connected to any partition at a time, and
-there is no other client that may be able to handle messages.
-=======
 message received. Cloud Pub/Sub Lite does not have ACK deadlines. Cloud Pub/Sub
 Lite also does not actually have the concept of NACK. The default behavior
 terminates the SubscriberClient. In Cloud Pub/Sub Lite, only a single subscriber
 for a given subscription is connected to any partition at a time, and there is
 no other client that may be able to handle messages.
->>>>>>> 7388a884
 
 See https://cloud.google.com/pubsub/lite/docs/subscribing for more information
 about receiving messages.
