// Copyright 2020 Google LLC
//
// Licensed under the Apache License, Version 2.0 (the "License");
// you may not use this file except in compliance with the License.
// You may obtain a copy of the License at
//
//     https://www.apache.org/licenses/LICENSE-2.0
//
// Unless required by applicable law or agreed to in writing, software
// distributed under the License is distributed on an "AS IS" BASIS,
// WITHOUT WARRANTIES OR CONDITIONS OF ANY KIND, either express or implied.
// See the License for the specific language governing permissions and

package wire

import (
	"context"
	"io"
	"reflect"
	"sync"
	"time"

	"google.golang.org/grpc"

	gax "github.com/googleapis/gax-go/v2"
)

// streamStatus is the status of a retryableStream. A stream starts off
// uninitialized. While it is active, it can transition between reconnecting and
// connected due to retryable errors. When a permanent error occurs, the stream
// is terminated and cannot be reconnected.
type streamStatus int

const (
	streamUninitialized streamStatus = 0
	streamReconnecting  streamStatus = 1
	streamConnected     streamStatus = 2
	streamTerminated    streamStatus = 3
)

type initialResponseRequired bool

// streamHandler provides hooks for different Pub/Sub Lite streaming APIs
// (e.g. publish, subscribe, streaming cursor, etc.) to use retryableStream.
// All Pub/Sub Lite streaming APIs implement a similar handshaking protocol,
// where an initial request and response must be transmitted before other
// requests can be sent over the stream.
//
// streamHandler methods must not be called while holding retryableStream.mu in
// order to prevent the streamHandler calling back into the retryableStream and
// deadlocking.
//
// If any streamHandler method implementations block, this will block the
// retryableStream.connectStream goroutine processing the underlying stream.
type streamHandler interface {
	// newStream implementations must create the client stream with the given
	// (cancellable) context.
	newStream(context.Context) (grpc.ClientStream, error)
	// initialRequest should return the initial request and whether an initial
	// response is expected.
	initialRequest() (interface{}, initialResponseRequired)
	validateInitialResponse(interface{}) error

	// onStreamStatusChange is used to notify stream handlers when the stream has
	// changed state. A `streamReconnecting` status change is fired before
	// attempting to connect a new stream. A `streamConnected` status change is
	// fired when the stream is successfully connected. These are followed by
	// onResponse() calls when responses are received from the server. These
	// events are guaranteed to occur in this order.
	//
	// A final `streamTerminated` status change is fired when a permanent error
	// occurs. retryableStream.Error() returns the error that caused the stream to
	// terminate.
	onStreamStatusChange(streamStatus)
	// onResponse forwards a response received on the stream to the stream
	// handler.
	onResponse(interface{})
}

// retryableStream is a wrapper around a bidirectional gRPC client stream to
// handle automatic reconnection when the stream breaks.
//
// The connectStream() goroutine handles each stream connection. terminate() can
// be called at any time, either by the client to force stream closure, or as a
// result of an unretryable error.
//
// Safe to call capitalized methods from multiple goroutines. All other methods
// are private implementation.
type retryableStream struct {
	// Immutable after creation.
	ctx          context.Context
	handler      streamHandler
	responseType reflect.Type
	timeout      time.Duration

	// Guards access to fields below.
	mu sync.Mutex

	// The current connected stream.
	stream grpc.ClientStream
	// Function to cancel the current stream (which may be reconnecting).
	cancelStream context.CancelFunc
	status       streamStatus
	finalErr     error
}

// newRetryableStream creates a new retryable stream wrapper. `timeout` is the
// maximum duration for reconnection. `responseType` is the type of the response
// proto received on the stream.
func newRetryableStream(ctx context.Context, handler streamHandler, timeout time.Duration, responseType reflect.Type) *retryableStream {
	return &retryableStream{
		ctx:          ctx,
		handler:      handler,
		responseType: responseType,
		timeout:      timeout,
	}
}

// Start establishes a stream connection. It is a no-op if the stream has
// already started.
func (rs *retryableStream) Start() {
	rs.mu.Lock()
	defer rs.mu.Unlock()

	if rs.status == streamUninitialized {
		go rs.connectStream()
	}
}

// Stop gracefully closes the stream without error.
func (rs *retryableStream) Stop() {
	if rs.Status() < streamTerminated {
		Logf("pubsublite: (stop:%v) stopping stream", rs.responseType)
	}
	rs.terminate(nil)
}

// Send attempts to send the request to the underlying stream and returns true
// if successfully sent. Returns false if an error occurred or a reconnection is
// in progress.
func (rs *retryableStream) Send(request interface{}) (sent bool) {
	rs.mu.Lock()
	defer rs.mu.Unlock()

	if rs.stream != nil {
		err := rs.stream.SendMsg(request)
		// Note: if SendMsg returns an error, the stream is aborted.
		switch {
		case err == nil:
			sent = true
		case err == io.EOF:
			// If SendMsg returns io.EOF, RecvMsg will return the status of the
			// stream. Nothing to do here.
			break
		case isRetryableSendError(err):
			Logf("pubsublite: (send:%v) reconnecting stream", rs.responseType)
			go rs.connectStream()
		default:
<<<<<<< HEAD
			Logf("pubsublite: (send:%v) terminating stream due to error: %v", rs.responseType, err)
=======
>>>>>>> 0489fc19
			rs.unsafeTerminate(err)
		}
	}
	return
}

// Status returns the current status of the retryable stream.
func (rs *retryableStream) Status() streamStatus {
	rs.mu.Lock()
	defer rs.mu.Unlock()
	return rs.status
}

// Error returns the error that caused the stream to terminate. Can be nil if it
// was initiated by Stop().
func (rs *retryableStream) Error() error {
	rs.mu.Lock()
	defer rs.mu.Unlock()
	return rs.finalErr
}

func (rs *retryableStream) currentStream() grpc.ClientStream {
	rs.mu.Lock()
	defer rs.mu.Unlock()
	return rs.stream
}

// unsafeClearStream must be called with the retryableStream.mu locked.
func (rs *retryableStream) unsafeClearStream() {
	if rs.cancelStream != nil {
		// If the stream did not already abort due to error, this will abort it.
		rs.cancelStream()
		rs.cancelStream = nil
	}
	if rs.stream != nil {
		rs.stream = nil
	}
}

func (rs *retryableStream) setCancel(cancel context.CancelFunc) {
	rs.mu.Lock()
	defer rs.mu.Unlock()

	rs.unsafeClearStream()
	rs.cancelStream = cancel
}

// connectStream attempts to establish a valid connection with the server. Due
// to the potential high latency, initNewStream() should not be done while
// holding retryableStream.mu. Hence we need to handle the stream being force
// terminated during reconnection.
//
// Intended to be called in a goroutine. It ends once the client stream closes.
func (rs *retryableStream) connectStream() {
	canReconnect := func() bool {
		rs.mu.Lock()
		defer rs.mu.Unlock()

		if rs.status == streamReconnecting {
			// There can only be 1 goroutine reconnecting.
			return false
		}
		if rs.status == streamTerminated {
			return false
		}
		rs.status = streamReconnecting
		rs.unsafeClearStream()
		return true
	}
	if !canReconnect() {
		return
	}
	rs.handler.onStreamStatusChange(streamReconnecting)

	newStream, cancelFunc, err := rs.initNewStream()
	if err != nil {
		rs.terminate(err)
		return
	}

	connected := func() bool {
		rs.mu.Lock()
		defer rs.mu.Unlock()

		if rs.status == streamTerminated {
			rs.unsafeClearStream()
			return false
		}
		rs.status = streamConnected
		rs.stream = newStream
		rs.cancelStream = cancelFunc
		return true
	}
	if !connected() {
		return
	}

	rs.handler.onStreamStatusChange(streamConnected)
	rs.listen(newStream)
}

func (rs *retryableStream) initNewStream() (newStream grpc.ClientStream, cancelFunc context.CancelFunc, err error) {
	r := newStreamRetryer(rs.timeout)
	for {
		backoff, shouldRetry := func() (time.Duration, bool) {
			defer func() {
				if err != nil && cancelFunc != nil {
					cancelFunc()
					cancelFunc = nil
					newStream = nil
				}
			}()

			var cctx context.Context
			cctx, cancelFunc = context.WithCancel(rs.ctx)
			// Store the cancel func to quickly cancel reconnecting if the stream is
			// terminated.
			rs.setCancel(cancelFunc)

			newStream, err = rs.handler.newStream(cctx)
			if err != nil {
				return r.RetryRecv(err)
			}
			initReq, needsResponse := rs.handler.initialRequest()
			if err = newStream.SendMsg(initReq); err != nil {
				return r.RetrySend(err)
			}
			if needsResponse {
				response := reflect.New(rs.responseType).Interface()
				if err = newStream.RecvMsg(response); err != nil {
					return r.RetryRecv(err)
				}
				if err = rs.handler.validateInitialResponse(response); err != nil {
					// An unexpected initial response from the server is a permanent error.
					return 0, false
				}
			}

			// We have a valid connection and should break from the outer loop.
			return 0, false
		}()

		if !shouldRetry {
			break
		}
		if rs.Status() == streamTerminated {
			break
		}
		Logf("pubsublite: (init:%v) retrying stream connection due to error: %v", rs.responseType, err)
		if err = gax.Sleep(rs.ctx, backoff); err != nil {
			break
		}
	}
	return
}

// listen receives responses from the current stream. It initiates reconnection
// upon retryable errors or terminates the stream upon permanent error.
func (rs *retryableStream) listen(recvStream grpc.ClientStream) {
	for {
		response := reflect.New(rs.responseType).Interface()
		err := recvStream.RecvMsg(response)

		// If the current stream has changed while listening, any errors or messages
		// received now are obsolete. Discard and end the goroutine. Assume the
		// stream has been cancelled elsewhere.
		if rs.currentStream() != recvStream {
			break
		}
		if err != nil {
			if isRetryableRecvError(err) {
				Logf("pubsublite: (listen:%v) reconnecting stream due to error: %v", rs.responseType, err)
				go rs.connectStream()
			} else {
				Logf("pubsublite: (listen:%v) terminating stream due to error: %v", rs.responseType, err)
				rs.terminate(err)
			}
			break
		}
		rs.handler.onResponse(response)
	}
}

// terminate forces the stream to terminate with the given error (can be nil)
// Is a no-op if the stream has already terminated.
func (rs *retryableStream) terminate(err error) {
	rs.mu.Lock()
	defer rs.mu.Unlock()
	rs.unsafeTerminate(err)
}

func (rs *retryableStream) unsafeTerminate(err error) {
	if rs.status == streamTerminated {
		return
	}
	rs.status = streamTerminated
	rs.finalErr = err
	rs.unsafeClearStream()

	// terminate can be called from within a streamHandler method with a lock
	// held. So notify from a goroutine to prevent deadlock.
	go rs.handler.onStreamStatusChange(streamTerminated)
}<|MERGE_RESOLUTION|>--- conflicted
+++ resolved
@@ -156,10 +156,7 @@
 			Logf("pubsublite: (send:%v) reconnecting stream", rs.responseType)
 			go rs.connectStream()
 		default:
-<<<<<<< HEAD
 			Logf("pubsublite: (send:%v) terminating stream due to error: %v", rs.responseType, err)
-=======
->>>>>>> 0489fc19
 			rs.unsafeTerminate(err)
 		}
 	}
