--- conflicted
+++ resolved
@@ -21,7 +21,6 @@
 	"reflect"
 	"time"
 
-	"golang.org/x/xerrors"
 	"google.golang.org/api/option"
 	"google.golang.org/grpc"
 
@@ -238,11 +237,7 @@
 //
 // Expected to be called with singlePartitionPublisher.mu held.
 func (pp *singlePartitionPublisher) unsafeInitiateShutdown(targetStatus serviceStatus, err error) {
-<<<<<<< HEAD
-	if !pp.unsafeUpdateStatus(targetStatus, pp.wrapError(err)) {
-=======
 	if !pp.unsafeUpdateStatus(targetStatus, wrapError("publisher", pp.topic.String(), err)) {
->>>>>>> 257f322e
 		return
 	}
 
@@ -278,13 +273,6 @@
 	if pp.status == serviceTerminating && pp.batcher.InFlightBatchesEmpty() {
 		pp.stream.Stop()
 	}
-}
-
-func (pp *singlePartitionPublisher) wrapError(err error) error {
-	if err != nil {
-		return xerrors.Errorf("publisher(%s): %w", pp.topic, err)
-	}
-	return err
 }
 
 // routingPublisher publishes messages to multiple topic partitions, each
