// Copyright 2020 Google LLC
//
// Licensed under the Apache License, Version 2.0 (the "License");
// you may not use this file except in compliance with the License.
// You may obtain a copy of the License at
//
//     https://www.apache.org/licenses/LICENSE-2.0
//
// Unless required by applicable law or agreed to in writing, software
// distributed under the License is distributed on an "AS IS" BASIS,
// WITHOUT WARRANTIES OR CONDITIONS OF ANY KIND, either express or implied.
// See the License for the specific language governing permissions and

package wire

import (
	"context"
	"testing"

	"cloud.google.com/go/pubsublite/internal/test"
	"google.golang.org/grpc/codes"
	"google.golang.org/grpc/status"
)

// testCommitter wraps a committer for ease of testing.
type testCommitter struct {
	cmt *committer
	serviceTestProxy
}

func newTestCommitter(t *testing.T, subscription subscriptionPartition, acks *ackTracker) *testCommitter {
	ctx := context.Background()
	cursorClient, err := newCursorClient(ctx, "ignored", testClientOpts...)
	if err != nil {
		t.Fatal(err)
	}

	tc := &testCommitter{
		cmt: newCommitter(ctx, cursorClient, testReceiveSettings(), subscription, acks, true),
	}
	tc.initAndStart(t, tc.cmt, "Committer")
	return tc
}

// SendBatchCommit invokes the periodic background batch commit. Note that the
// periodic task is disabled in tests.
func (tc *testCommitter) SendBatchCommit() {
	tc.cmt.commitOffsetToStream()
}

func TestCommitterStreamReconnect(t *testing.T) {
	subscription := subscriptionPartition{"projects/123456/locations/us-central1-b/subscriptions/my-subs", 0}
	ack1 := newAckConsumer(33, 0, nil)
	ack2 := newAckConsumer(55, 0, nil)
	acks := newAckTracker()
	acks.Push(ack1)
	acks.Push(ack2)

	verifiers := test.NewVerifiers(t)

	// Simulate a transient error that results in a reconnect.
	stream1 := test.NewRPCVerifier(t)
	stream1.Push(initCommitReq(subscription), initCommitResp(), nil)
	barrier := stream1.PushWithBarrier(commitReq(34), nil, status.Error(codes.Unavailable, "server unavailable"))
	verifiers.AddCommitStream(subscription.Path, subscription.Partition, stream1)

	// When the stream reconnects, the latest commit offset should be sent to the
	// server.
	stream2 := test.NewRPCVerifier(t)
	stream2.Push(initCommitReq(subscription), initCommitResp(), nil)
	stream2.Push(commitReq(56), commitResp(1), nil)
	verifiers.AddCommitStream(subscription.Path, subscription.Partition, stream2)

	mockServer.OnTestStart(verifiers)
	defer mockServer.OnTestEnd()

	cmt := newTestCommitter(t, subscription, acks)
	if gotErr := cmt.StartError(); gotErr != nil {
		t.Errorf("Start() got err: (%v)", gotErr)
	}

	// Send 2 commits.
	ack1.Ack()
	cmt.SendBatchCommit()
	ack2.Ack()
	cmt.SendBatchCommit()

	// Then send the retryable error, which results in reconnect.
	barrier.Release()
	cmt.StopVerifyNoError()
}

func TestCommitterStopFlushesCommits(t *testing.T) {
	subscription := subscriptionPartition{"projects/123456/locations/us-central1-b/subscriptions/my-subs", 0}
	ack1 := newAckConsumer(33, 0, nil)
	ack2 := newAckConsumer(55, 0, nil)
	acks := newAckTracker()
	acks.Push(ack1)
	acks.Push(ack2)

	verifiers := test.NewVerifiers(t)
	stream := test.NewRPCVerifier(t)
	stream.Push(initCommitReq(subscription), initCommitResp(), nil)
	stream.Push(commitReq(34), commitResp(1), nil)
	verifiers.AddCommitStream(subscription.Path, subscription.Partition, stream)

	mockServer.OnTestStart(verifiers)
	defer mockServer.OnTestEnd()

	cmt := newTestCommitter(t, subscription, acks)
	if gotErr := cmt.StartError(); gotErr != nil {
		t.Errorf("Start() got err: (%v)", gotErr)
	}

	ack1.Ack()
	cmt.Stop() // Stop should flush the first offset
	ack2.Ack() // Acks after Stop() are discarded
<<<<<<< HEAD
=======
	cmt.SendBatchCommit()
>>>>>>> 8d3efa99
	// Committer terminates when all acks are processed.
	if gotErr := cmt.FinalError(); gotErr != nil {
		t.Errorf("Final err: (%v), want: <nil>", gotErr)
	}
}

func TestCommitterPermanentStreamError(t *testing.T) {
	subscription := subscriptionPartition{"projects/123456/locations/us-central1-b/subscriptions/my-subs", 0}
	acks := newAckTracker()
	wantErr := status.Error(codes.FailedPrecondition, "failed")

	verifiers := test.NewVerifiers(t)
	stream := test.NewRPCVerifier(t)
	stream.Push(initCommitReq(subscription), nil, wantErr)
	verifiers.AddCommitStream(subscription.Path, subscription.Partition, stream)

	mockServer.OnTestStart(verifiers)
	defer mockServer.OnTestEnd()

	cmt := newTestCommitter(t, subscription, acks)
	if gotErr := cmt.StartError(); !test.ErrorEqual(gotErr, wantErr) {
		t.Errorf("Start() got err: (%v), want: (%v)", gotErr, wantErr)
	}
}

func TestCommitterInvalidInitialResponse(t *testing.T) {
	subscription := subscriptionPartition{"projects/123456/locations/us-central1-b/subscriptions/my-subs", 0}
	acks := newAckTracker()

	verifiers := test.NewVerifiers(t)
	stream := test.NewRPCVerifier(t)
	stream.Push(initCommitReq(subscription), commitResp(1234), nil) // Invalid initial response
	verifiers.AddCommitStream(subscription.Path, subscription.Partition, stream)

	mockServer.OnTestStart(verifiers)
	defer mockServer.OnTestEnd()

	cmt := newTestCommitter(t, subscription, acks)

	wantErr := errInvalidInitialCommitResponse
	if gotErr := cmt.StartError(); !test.ErrorEqual(gotErr, wantErr) {
		t.Errorf("Start() got err: (%v), want: (%v)", gotErr, wantErr)
	}
	if gotErr := cmt.FinalError(); !test.ErrorEqual(gotErr, wantErr) {
		t.Errorf("Final err: (%v), want: (%v)", gotErr, wantErr)
	}
}

func TestCommitterInvalidCommitResponse(t *testing.T) {
	subscription := subscriptionPartition{"projects/123456/locations/us-central1-b/subscriptions/my-subs", 0}
	ack := newAckConsumer(33, 0, nil)
	acks := newAckTracker()
	acks.Push(ack)

	verifiers := test.NewVerifiers(t)
	stream := test.NewRPCVerifier(t)
	stream.Push(initCommitReq(subscription), initCommitResp(), nil)
	stream.Push(commitReq(34), initCommitResp(), nil) // Invalid commit response
	verifiers.AddCommitStream(subscription.Path, subscription.Partition, stream)

	mockServer.OnTestStart(verifiers)
	defer mockServer.OnTestEnd()

	cmt := newTestCommitter(t, subscription, acks)
	if gotErr := cmt.StartError(); gotErr != nil {
		t.Errorf("Start() got err: (%v)", gotErr)
	}

	ack.Ack()
	cmt.SendBatchCommit()

	if gotErr, wantErr := cmt.FinalError(), errInvalidCommitResponse; !test.ErrorEqual(gotErr, wantErr) {
		t.Errorf("Final err: (%v), want: (%v)", gotErr, wantErr)
	}
}

func TestCommitterExcessConfirmedOffsets(t *testing.T) {
	subscription := subscriptionPartition{"projects/123456/locations/us-central1-b/subscriptions/my-subs", 0}
	ack := newAckConsumer(33, 0, nil)
	acks := newAckTracker()
	acks.Push(ack)

	verifiers := test.NewVerifiers(t)
	stream := test.NewRPCVerifier(t)
	stream.Push(initCommitReq(subscription), initCommitResp(), nil)
	stream.Push(commitReq(34), commitResp(2), nil) // More confirmed offsets than committed
	verifiers.AddCommitStream(subscription.Path, subscription.Partition, stream)

	mockServer.OnTestStart(verifiers)
	defer mockServer.OnTestEnd()

	cmt := newTestCommitter(t, subscription, acks)
	if gotErr := cmt.StartError(); gotErr != nil {
		t.Errorf("Start() got err: (%v)", gotErr)
	}

	ack.Ack()
	cmt.SendBatchCommit()

	wantMsg := "server acknowledged 2 cursor commits"
	if gotErr := cmt.FinalError(); !test.ErrorHasMsg(gotErr, wantMsg) {
		t.Errorf("Final err: (%v), want msg: (%v)", gotErr, wantMsg)
	}
}

func TestCommitterZeroConfirmedOffsets(t *testing.T) {
	subscription := subscriptionPartition{"projects/123456/locations/us-central1-b/subscriptions/my-subs", 0}
	ack := newAckConsumer(33, 0, nil)
	acks := newAckTracker()
	acks.Push(ack)

	verifiers := test.NewVerifiers(t)
	stream := test.NewRPCVerifier(t)
	stream.Push(initCommitReq(subscription), initCommitResp(), nil)
	stream.Push(commitReq(34), commitResp(0), nil) // Zero confirmed offsets (invalid)
	verifiers.AddCommitStream(subscription.Path, subscription.Partition, stream)

	mockServer.OnTestStart(verifiers)
	defer mockServer.OnTestEnd()

	cmt := newTestCommitter(t, subscription, acks)
	if gotErr := cmt.StartError(); gotErr != nil {
		t.Errorf("Start() got err: (%v)", gotErr)
	}

	ack.Ack()
	cmt.SendBatchCommit()

	wantMsg := "server acknowledged an invalid commit count"
	if gotErr := cmt.FinalError(); !test.ErrorHasMsg(gotErr, wantMsg) {
		t.Errorf("Final err: (%v), want msg: (%v)", gotErr, wantMsg)
	}
}<|MERGE_RESOLUTION|>--- conflicted
+++ resolved
@@ -115,10 +115,7 @@
 	ack1.Ack()
 	cmt.Stop() // Stop should flush the first offset
 	ack2.Ack() // Acks after Stop() are discarded
-<<<<<<< HEAD
-=======
-	cmt.SendBatchCommit()
->>>>>>> 8d3efa99
+	cmt.SendBatchCommit()
 	// Committer terminates when all acks are processed.
 	if gotErr := cmt.FinalError(); gotErr != nil {
 		t.Errorf("Final err: (%v), want: <nil>", gotErr)
