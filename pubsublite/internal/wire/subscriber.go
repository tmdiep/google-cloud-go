// Copyright 2020 Google LLC
//
// Licensed under the Apache License, Version 2.0 (the "License");
// you may not use this file except in compliance with the License.
// You may obtain a copy of the License at
//
//     https://www.apache.org/licenses/LICENSE-2.0
//
// Unless required by applicable law or agreed to in writing, software
// distributed under the License is distributed on an "AS IS" BASIS,
// WITHOUT WARRANTIES OR CONDITIONS OF ANY KIND, either express or implied.
// See the License for the specific language governing permissions and

package wire

import (
	"context"
	"errors"
	"reflect"
	"sync"
	"time"

	"github.com/google/uuid"
	"golang.org/x/xerrors"
	"google.golang.org/api/option"
	"google.golang.org/grpc"

	vkit "cloud.google.com/go/pubsublite/apiv1"
	pb "google.golang.org/genproto/googleapis/cloud/pubsublite/v1"
)

var (
	errServerNoMessages                = errors.New("pubsublite: server delivered no messages")
	errInvalidInitialSubscribeResponse = errors.New("pubsublite: first response from server was not an initial response for subscribe")
	errInvalidSubscribeResponse        = errors.New("pubsublite: received invalid subscribe response from server")
	errNoInFlightSeek                  = errors.New("pubsublite: received seek response for no in-flight seek")
)

// ReceivedMessage stores a received Pub/Sub message and AckConsumer for
// acknowledging the message.
type ReceivedMessage struct {
	Msg *pb.SequencedMessage
	Ack AckConsumer
}

// MessageReceiverFunc receives a batch of Pub/Sub messages from a topic
// partition.
type MessageReceiverFunc func([]*ReceivedMessage)

const maxMessagesBufferSize = 1000

// messageDeliveryQueue delivers received messages to the client-provided
// MessageReceiverFunc sequentially.
type messageDeliveryQueue struct {
	receiver  MessageReceiverFunc
	messagesC chan []*ReceivedMessage
	stopC     chan struct{}

	// Fields below must be guarded with mu.
	mu     sync.Mutex
	status serviceStatus
}

func newMessageDeliveryQueue(receiver MessageReceiverFunc, bufferSize int) *messageDeliveryQueue {
	// The buffer size is based on ReceiveSettings.MaxOutstandingMessages to
	// handle the worst case of single messages. But ensure there's a reasonable
	// limit as channel buffer capacity is allocated on creation.
	if bufferSize > maxMessagesBufferSize {
		bufferSize = maxMessagesBufferSize
	}
	return &messageDeliveryQueue{
		receiver:  receiver,
		messagesC: make(chan []*ReceivedMessage, bufferSize),
		stopC:     make(chan struct{}),
	}
}

func (mq *messageDeliveryQueue) Start() {
	mq.mu.Lock()
	defer mq.mu.Unlock()

	if mq.status == serviceUninitialized {
		go mq.deliverMessages()
		mq.status = serviceActive
	}
}

func (mq *messageDeliveryQueue) Stop() {
	mq.mu.Lock()
	defer mq.mu.Unlock()

	if mq.status < serviceTerminated {
		close(mq.stopC)
		mq.status = serviceTerminated
	}
}

func (mq *messageDeliveryQueue) Add(messages []*ReceivedMessage) {
	mq.mu.Lock()
	defer mq.mu.Unlock()

	if mq.status == serviceActive {
		mq.messagesC <- messages
	}
}

func (mq *messageDeliveryQueue) deliverMessages() {
	for {
		// stopC has higher priority.
		select {
		case <-mq.stopC:
			return // Ends the goroutine.
		default:
		}

		select {
		case <-mq.stopC:
			return // Ends the goroutine.
		case msgs := <-mq.messagesC:
			mq.receiver(msgs)
		}
	}
}

// The frequency of sending batch flow control requests.
const batchFlowControlPeriod = 100 * time.Millisecond

// subscribeStream directly wraps the subscribe client stream. It passes
// messages to the message receiver and manages flow control. Flow control
// tokens are batched and sent to the stream via a periodic background task,
// although it can be expedited if the user is rapidly acking messages.
//
// Client-initiated seek unsupported.
type subscribeStream struct {
	// Immutable after creation.
	subClient    *vkit.SubscriberClient
	settings     ReceiveSettings
	subscription subscriptionPartition
	initialReq   *pb.SubscribeRequest
<<<<<<< HEAD
	receiver     MessageReceiverFunc
	metadata     pubsubMetadata
=======
	messageQueue *messageDeliveryQueue
>>>>>>> 1ee96806

	// Fields below must be guarded with mu.
	stream          *retryableStream
	acks            *ackTracker
	offsetTracker   subscriberOffsetTracker
	flowControl     flowControlBatcher
	pollFlowControl *periodicTask
	seekInFlight    bool

	abstractService
}

func newSubscribeStream(ctx context.Context, subClient *vkit.SubscriberClient, settings ReceiveSettings,
	receiver MessageReceiverFunc, subscription subscriptionPartition, acks *ackTracker, disableTasks bool) *subscribeStream {

	s := &subscribeStream{
		subClient:    subClient,
		settings:     settings,
		subscription: subscription,
		initialReq: &pb.SubscribeRequest{
			Request: &pb.SubscribeRequest_Initial{
				Initial: &pb.InitialSubscribeRequest{
					Subscription: subscription.Path,
					Partition:    int64(subscription.Partition),
				},
			},
		},
<<<<<<< HEAD
		receiver: receiver,
		metadata: newPubsubMetadata(),
		acks:     acks,
=======
		messageQueue: newMessageDeliveryQueue(receiver, settings.MaxOutstandingMessages),
		acks:         acks,
>>>>>>> 1ee96806
	}
	s.stream = newRetryableStream(ctx, s, settings.Timeout, reflect.TypeOf(pb.SubscribeResponse{}))
	s.metadata.AddSubscriptionRoutingMetadata(s.subscription)
	s.metadata.AddClientInfo(settings.Framework)

	backgroundTask := s.sendBatchFlowControl
	if disableTasks {
		backgroundTask = func() {}
	}
	s.pollFlowControl = newPeriodicTask(batchFlowControlPeriod, backgroundTask)
	return s
}

// Start establishes a subscribe stream connection and initializes flow control
// tokens from ReceiveSettings.
func (s *subscribeStream) Start() {
	s.mu.Lock()
	defer s.mu.Unlock()

	if s.unsafeUpdateStatus(serviceStarting, nil) {
		s.stream.Start()
		s.pollFlowControl.Start()
		s.messageQueue.Start()

		s.flowControl.OnClientFlow(flowControlTokens{
			Bytes:    int64(s.settings.MaxOutstandingBytes),
			Messages: int64(s.settings.MaxOutstandingMessages),
		})
	}
}

// Stop immediately terminates the subscribe stream.
func (s *subscribeStream) Stop() {
	s.mu.Lock()
	defer s.mu.Unlock()
	s.unsafeInitiateShutdown(serviceTerminating, nil)
}

func (s *subscribeStream) newStream(ctx context.Context) (grpc.ClientStream, error) {
	return s.subClient.Subscribe(s.metadata.AddToContext(ctx))
}

func (s *subscribeStream) initialRequest() (interface{}, bool) {
	return s.initialReq, true
}

func (s *subscribeStream) validateInitialResponse(response interface{}) error {
	subscribeResponse, _ := response.(*pb.SubscribeResponse)
	if subscribeResponse.GetInitial() == nil {
		return errInvalidInitialSubscribeResponse
	}
	return nil
}

func (s *subscribeStream) onStreamStatusChange(status streamStatus) {
	s.mu.Lock()
	defer s.mu.Unlock()

	switch status {
	case streamConnected:
		s.unsafeUpdateStatus(serviceActive, nil)

		// Reinitialize the offset and flow control tokens when a new subscribe
		// stream instance is connected.
		if seekReq := s.offsetTracker.RequestForRestart(); seekReq != nil {
			if !s.stream.Send(&pb.SubscribeRequest{
				Request: &pb.SubscribeRequest_Seek{Seek: seekReq},
			}) {
				return
			}
			s.seekInFlight = true
		}
		s.unsafeSendFlowControl(s.flowControl.RequestForRestart())
		s.pollFlowControl.Start()

	case streamReconnecting:
		s.seekInFlight = false
		s.pollFlowControl.Stop()

	case streamTerminated:
		s.unsafeInitiateShutdown(serviceTerminated, s.stream.Error())
	}
}

func (s *subscribeStream) onResponse(response interface{}) {
	s.mu.Lock()
	defer s.mu.Unlock()

	if s.status >= serviceTerminating {
<<<<<<< HEAD
		s.mu.Unlock()
		return
	}

=======
		return
	}

	var err error
>>>>>>> 1ee96806
	subscribeResponse, _ := response.(*pb.SubscribeResponse)
	switch {
	case subscribeResponse.GetMessages() != nil:
		err = s.unsafeOnMessageResponse(subscribeResponse.GetMessages())
	case subscribeResponse.GetSeek() != nil:
		err = s.unsafeOnSeekResponse(subscribeResponse.GetSeek())
	default:
		err = errInvalidSubscribeResponse
	}
	if err != nil {
		s.unsafeInitiateShutdown(serviceTerminated, err)
	}
}

func (s *subscribeStream) unsafeOnSeekResponse(response *pb.SeekResponse) error {
	if !s.seekInFlight {
		return errNoInFlightSeek
	}
	s.seekInFlight = false
	return nil
}

func (s *subscribeStream) unsafeOnMessageResponse(response *pb.MessageResponse) error {
	if len(response.Messages) == 0 {
		return errServerNoMessages
	}
	if err := s.offsetTracker.OnMessages(response.Messages); err != nil {
		return err
	}
	if err := s.flowControl.OnMessages(response.Messages); err != nil {
		return err
	}

	var receivedMsgs []*ReceivedMessage
	for _, msg := range response.Messages {
		// Register outstanding acks, which are primarily handled by the
		// `committer`.
		ack := newAckConsumer(msg.GetCursor().GetOffset(), msg.GetSizeBytes(), s.onAck)
		if err := s.acks.Push(ack); err != nil {
			return err
		}
		receivedMsgs = append(receivedMsgs, &ReceivedMessage{Msg: msg, Ack: ack})
	}
	s.messageQueue.Add(receivedMsgs)
	return nil
}

func (s *subscribeStream) onAck(ac *ackConsumer) {
	// Don't block the user's goroutine with potentially expensive ack processing.
	go s.onAckAsync(ac.MsgBytes)
}

func (s *subscribeStream) onAckAsync(msgBytes int64) {
	s.mu.Lock()
	defer s.mu.Unlock()

	if s.status == serviceActive {
		s.unsafeAllowFlow(flowControlTokens{Bytes: msgBytes, Messages: 1})
	}
}

// sendBatchFlowControl is called by the periodic background task.
func (s *subscribeStream) sendBatchFlowControl() {
	s.mu.Lock()
	defer s.mu.Unlock()
	s.unsafeSendFlowControl(s.flowControl.ReleasePendingRequest())
}

func (s *subscribeStream) unsafeAllowFlow(allow flowControlTokens) {
	s.flowControl.OnClientFlow(allow)
	if s.flowControl.ShouldExpediteBatchRequest() {
		s.unsafeSendFlowControl(s.flowControl.ReleasePendingRequest())
	}
}

func (s *subscribeStream) unsafeSendFlowControl(req *pb.FlowControlRequest) {
	if req == nil {
		return
	}

	// Note: If Send() returns false, the stream will be reconnected and
	// flowControlBatcher.RequestForRestart() will be sent when the stream
	// reconnects. So its return value is ignored.
	s.stream.Send(&pb.SubscribeRequest{
		Request: &pb.SubscribeRequest_FlowControl{FlowControl: req},
	})
}

func (s *subscribeStream) unsafeInitiateShutdown(targetStatus serviceStatus, err error) {
	if !s.unsafeUpdateStatus(targetStatus, s.wrapError(err)) {
		return
	}

	// No data to send. Immediately terminate the stream.
	s.messageQueue.Stop()
	s.pollFlowControl.Stop()
	s.stream.Stop()
}

func (s *subscribeStream) wrapError(err error) error {
	if err != nil {
		return xerrors.Errorf("subscriber(%s): %w", s.subscription, err)
	}
	return err
}

// singlePartitionSubscriber receives messages from a single topic partition.
// It requires 2 child services:
// - subscribeStream to receive messages from the subscribe stream.
// - committer to commit cursor offsets to the streaming commit cursor stream.
type singlePartitionSubscriber struct {
	subscriber *subscribeStream
	committer  *committer

	compositeService
}

type singlePartitionSubscriberFactory struct {
	ctx              context.Context
	subClient        *vkit.SubscriberClient
	cursorClient     *vkit.CursorClient
	settings         ReceiveSettings
	subscriptionPath string
	receiver         MessageReceiverFunc
	disableTasks     bool
}

func (f *singlePartitionSubscriberFactory) New(partition int) *singlePartitionSubscriber {
	subscription := subscriptionPartition{Path: f.subscriptionPath, Partition: partition}
	acks := newAckTracker()
	commit := newCommitter(f.ctx, f.cursorClient, f.settings, subscription, acks, f.disableTasks)
	sub := newSubscribeStream(f.ctx, f.subClient, f.settings, f.receiver, subscription, acks, f.disableTasks)
	ps := &singlePartitionSubscriber{
		subscriber: sub,
		committer:  commit,
	}
	ps.init()
	ps.unsafeAddServices(sub, commit)
	return ps
}

// multiPartitionSubscriber receives messages from a fixed set of topic
// partitions.
type multiPartitionSubscriber struct {
	compositeService
}

func newMultiPartitionSubscriber(subFactory *singlePartitionSubscriberFactory) *multiPartitionSubscriber {
	ms := new(multiPartitionSubscriber)
	ms.init()

	for _, partition := range subFactory.settings.Partitions {
		subscriber := subFactory.New(partition)
		ms.unsafeAddServices(subscriber)
	}
	return ms
}

// assigningSubscriber uses the Pub/Sub Lite partition assignment service to
// listen to its assigned partition numbers and dynamically add/remove
// singlePartitionSubscribers.
type assigningSubscriber struct {
	// Immutable after creation.
	subFactory *singlePartitionSubscriberFactory
	assigner   *assigner

	// Fields below must be guarded with mu.
	// Subscribers keyed by partition number. Updated as assignments change.
	subscribers map[int]*singlePartitionSubscriber

	compositeService
}

func newAssigningSubscriber(assignmentClient *vkit.PartitionAssignmentClient, genUUID generateUUIDFunc, subFactory *singlePartitionSubscriberFactory) (*assigningSubscriber, error) {
	as := &assigningSubscriber{
		subFactory:  subFactory,
		subscribers: make(map[int]*singlePartitionSubscriber),
	}
	as.init()

	assigner, err := newAssigner(subFactory.ctx, assignmentClient, genUUID, subFactory.settings, subFactory.subscriptionPath, as.handleAssignment)
	if err != nil {
		return nil, err
	}
	as.assigner = assigner
	as.unsafeAddServices(assigner)
	return as, nil
}

func (as *assigningSubscriber) handleAssignment(partitions partitionSet) error {
	as.mu.Lock()
	defer as.mu.Unlock()

	// Handle new partitions.
	for _, partition := range partitions.Ints() {
		if _, exists := as.subscribers[partition]; !exists {
			subscriber := as.subFactory.New(partition)
			if err := as.unsafeAddServices(subscriber); err != nil {
				// Occurs when the assigningSubscriber is stopping/stopped.
				return err
			}
			as.subscribers[partition] = subscriber
		}
	}

	// Handle removed partitions.
	for partition, subscriber := range as.subscribers {
		if !partitions.Contains(partition) {
			as.unsafeRemoveService(subscriber)
			// Safe to delete map entry during range loop:
			// https://golang.org/ref/spec#For_statements
			delete(as.subscribers, partition)
		}
	}
	return nil
}

// Subscriber is the client interface exported from this package for receiving
// messages.
type Subscriber interface {
	Start()
	WaitStarted() error
	Stop()
	WaitStopped() error
}

// NewSubscriber creates a new client for receiving messages.
func NewSubscriber(ctx context.Context, settings ReceiveSettings, receiver MessageReceiverFunc, region, subscriptionPath string, opts ...option.ClientOption) (Subscriber, error) {
	if err := ValidateRegion(region); err != nil {
		return nil, err
	}
	if err := validateReceiveSettings(settings); err != nil {
		return nil, err
	}
	subClient, err := newSubscriberClient(ctx, region, opts...)
	if err != nil {
		return nil, err
	}
	cursorClient, err := newCursorClient(ctx, region, opts...)
	if err != nil {
		return nil, err
	}

	subFactory := &singlePartitionSubscriberFactory{
		ctx:              ctx,
		subClient:        subClient,
		cursorClient:     cursorClient,
		settings:         settings,
		subscriptionPath: subscriptionPath,
		receiver:         receiver,
	}

	if len(settings.Partitions) > 0 {
		return newMultiPartitionSubscriber(subFactory), nil
	}
	partitionClient, err := newPartitionAssignmentClient(ctx, region, opts...)
	if err != nil {
		return nil, err
	}
	return newAssigningSubscriber(partitionClient, uuid.NewRandom, subFactory)
}<|MERGE_RESOLUTION|>--- conflicted
+++ resolved
@@ -137,12 +137,8 @@
 	settings     ReceiveSettings
 	subscription subscriptionPartition
 	initialReq   *pb.SubscribeRequest
-<<<<<<< HEAD
-	receiver     MessageReceiverFunc
+	messageQueue *messageDeliveryQueue
 	metadata     pubsubMetadata
-=======
-	messageQueue *messageDeliveryQueue
->>>>>>> 1ee96806
 
 	// Fields below must be guarded with mu.
 	stream          *retryableStream
@@ -170,14 +166,9 @@
 				},
 			},
 		},
-<<<<<<< HEAD
-		receiver: receiver,
-		metadata: newPubsubMetadata(),
-		acks:     acks,
-=======
 		messageQueue: newMessageDeliveryQueue(receiver, settings.MaxOutstandingMessages),
+		metadata:     newPubsubMetadata(),
 		acks:         acks,
->>>>>>> 1ee96806
 	}
 	s.stream = newRetryableStream(ctx, s, settings.Timeout, reflect.TypeOf(pb.SubscribeResponse{}))
 	s.metadata.AddSubscriptionRoutingMetadata(s.subscription)
@@ -267,17 +258,10 @@
 	defer s.mu.Unlock()
 
 	if s.status >= serviceTerminating {
-<<<<<<< HEAD
-		s.mu.Unlock()
 		return
 	}
 
-=======
-		return
-	}
-
 	var err error
->>>>>>> 1ee96806
 	subscribeResponse, _ := response.(*pb.SubscribeResponse)
 	switch {
 	case subscribeResponse.GetMessages() != nil:
