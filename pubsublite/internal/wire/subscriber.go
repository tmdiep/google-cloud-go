// Copyright 2020 Google LLC
//
// Licensed under the Apache License, Version 2.0 (the "License");
// you may not use this file except in compliance with the License.
// You may obtain a copy of the License at
//
//     https://www.apache.org/licenses/LICENSE-2.0
//
// Unless required by applicable law or agreed to in writing, software
// distributed under the License is distributed on an "AS IS" BASIS,
// WITHOUT WARRANTIES OR CONDITIONS OF ANY KIND, either express or implied.
// See the License for the specific language governing permissions and

package wire

import (
	"context"
	"errors"
	"reflect"
	"sync"
	"time"

	"github.com/google/uuid"
<<<<<<< HEAD
	"golang.org/x/xerrors"
=======
>>>>>>> 25d9f329
	"google.golang.org/api/option"
	"google.golang.org/grpc"

	vkit "cloud.google.com/go/pubsublite/apiv1"
	pb "google.golang.org/genproto/googleapis/cloud/pubsublite/v1"
)

var (
	errServerNoMessages                = errors.New("pubsublite: server delivered no messages")
	errInvalidInitialSubscribeResponse = errors.New("pubsublite: first response from server was not an initial response for subscribe")
	errInvalidSubscribeResponse        = errors.New("pubsublite: received invalid subscribe response from server")
	errNoInFlightSeek                  = errors.New("pubsublite: received seek response for no in-flight seek")
)

// ReceivedMessage stores a received Pub/Sub message and AckConsumer for
// acknowledging the message.
type ReceivedMessage struct {
	Msg *pb.SequencedMessage
	Ack AckConsumer
}

// MessageReceiverFunc receives a batch of Pub/Sub messages from a topic
// partition.
type MessageReceiverFunc func([]*ReceivedMessage)

const maxMessagesBufferSize = 1000

// messageDeliveryQueue delivers received messages to the client-provided
// MessageReceiverFunc sequentially.
type messageDeliveryQueue struct {
	receiver  MessageReceiverFunc
	messagesC chan []*ReceivedMessage
	stopC     chan struct{}

	// Fields below must be guarded with mu.
	mu     sync.Mutex
	status serviceStatus
}

func newMessageDeliveryQueue(receiver MessageReceiverFunc, bufferSize int) *messageDeliveryQueue {
	// The buffer size is based on ReceiveSettings.MaxOutstandingMessages to
	// handle the worst case of single messages. But ensure there's a reasonable
	// limit as channel buffer capacity is allocated on creation.
	if bufferSize > maxMessagesBufferSize {
		bufferSize = maxMessagesBufferSize
	}
	return &messageDeliveryQueue{
		receiver:  receiver,
		messagesC: make(chan []*ReceivedMessage, bufferSize),
		stopC:     make(chan struct{}),
	}
}

func (mq *messageDeliveryQueue) Start() {
	mq.mu.Lock()
	defer mq.mu.Unlock()

	if mq.status == serviceUninitialized {
		go mq.deliverMessages()
		mq.status = serviceActive
	}
}

func (mq *messageDeliveryQueue) Stop() {
	mq.mu.Lock()
	defer mq.mu.Unlock()

	if mq.status < serviceTerminated {
		close(mq.stopC)
		mq.status = serviceTerminated
	}
}

func (mq *messageDeliveryQueue) Add(messages []*ReceivedMessage) {
	mq.mu.Lock()
	defer mq.mu.Unlock()

	if mq.status == serviceActive {
		mq.messagesC <- messages
	}
}

func (mq *messageDeliveryQueue) deliverMessages() {
	for {
		// stopC has higher priority.
		select {
		case <-mq.stopC:
			return // Ends the goroutine.
		default:
		}

		select {
		case <-mq.stopC:
			return // Ends the goroutine.
		case msgs := <-mq.messagesC:
			mq.receiver(msgs)
		}
	}
}

// The frequency of sending batch flow control requests.
const batchFlowControlPeriod = 100 * time.Millisecond

// subscribeStream directly wraps the subscribe client stream. It passes
// messages to the message receiver and manages flow control. Flow control
// tokens are batched and sent to the stream via a periodic background task,
// although it can be expedited if the user is rapidly acking messages.
//
// Client-initiated seek unsupported.
type subscribeStream struct {
	// Immutable after creation.
	subClient    *vkit.SubscriberClient
	settings     ReceiveSettings
	subscription subscriptionPartition
	initialReq   *pb.SubscribeRequest
	messageQueue *messageDeliveryQueue
	metadata     pubsubMetadata

	// Fields below must be guarded with mu.
	stream          *retryableStream
	acks            *ackTracker
	offsetTracker   subscriberOffsetTracker
	flowControl     flowControlBatcher
	pollFlowControl *periodicTask
	seekInFlight    bool

	abstractService
}

func newSubscribeStream(ctx context.Context, subClient *vkit.SubscriberClient, settings ReceiveSettings,
	receiver MessageReceiverFunc, subscription subscriptionPartition, acks *ackTracker, disableTasks bool) *subscribeStream {

	s := &subscribeStream{
		subClient:    subClient,
		settings:     settings,
		subscription: subscription,
		initialReq: &pb.SubscribeRequest{
			Request: &pb.SubscribeRequest_Initial{
				Initial: &pb.InitialSubscribeRequest{
					Subscription: subscription.Path,
					Partition:    int64(subscription.Partition),
				},
			},
		},
		messageQueue: newMessageDeliveryQueue(receiver, settings.MaxOutstandingMessages),
		metadata:     newPubsubMetadata(),
		acks:         acks,
	}
	s.stream = newRetryableStream(ctx, s, settings.Timeout, reflect.TypeOf(pb.SubscribeResponse{}))
	s.metadata.AddSubscriptionRoutingMetadata(s.subscription)
	s.metadata.AddClientInfo(settings.Framework)

	backgroundTask := s.sendBatchFlowControl
	if disableTasks {
		backgroundTask = func() {}
	}
	s.pollFlowControl = newPeriodicTask(batchFlowControlPeriod, backgroundTask)
	return s
}

// Start establishes a subscribe stream connection and initializes flow control
// tokens from ReceiveSettings.
func (s *subscribeStream) Start() {
	s.mu.Lock()
	defer s.mu.Unlock()

	if s.unsafeUpdateStatus(serviceStarting, nil) {
		s.stream.Start()
		s.pollFlowControl.Start()
		s.messageQueue.Start()

		s.flowControl.OnClientFlow(flowControlTokens{
			Bytes:    int64(s.settings.MaxOutstandingBytes),
			Messages: int64(s.settings.MaxOutstandingMessages),
		})
	}
}

// Stop immediately terminates the subscribe stream.
func (s *subscribeStream) Stop() {
	s.mu.Lock()
	defer s.mu.Unlock()
	s.unsafeInitiateShutdown(serviceTerminating, nil)
}

func (s *subscribeStream) newStream(ctx context.Context) (grpc.ClientStream, error) {
	return s.subClient.Subscribe(s.metadata.AddToContext(ctx))
}

func (s *subscribeStream) initialRequest() (interface{}, bool) {
	return s.initialReq, true
}

func (s *subscribeStream) validateInitialResponse(response interface{}) error {
	subscribeResponse, _ := response.(*pb.SubscribeResponse)
	if subscribeResponse.GetInitial() == nil {
		return errInvalidInitialSubscribeResponse
	}
	return nil
}

func (s *subscribeStream) onStreamStatusChange(status streamStatus) {
	s.mu.Lock()
	defer s.mu.Unlock()

	switch status {
	case streamConnected:
		s.unsafeUpdateStatus(serviceActive, nil)

		// Reinitialize the offset and flow control tokens when a new subscribe
		// stream instance is connected.
		if seekReq := s.offsetTracker.RequestForRestart(); seekReq != nil {
			if !s.stream.Send(&pb.SubscribeRequest{
				Request: &pb.SubscribeRequest_Seek{Seek: seekReq},
			}) {
				return
			}
			s.seekInFlight = true
		}
		s.unsafeSendFlowControl(s.flowControl.RequestForRestart())
		s.pollFlowControl.Start()

	case streamReconnecting:
		s.seekInFlight = false
		s.pollFlowControl.Stop()

	case streamTerminated:
		s.unsafeInitiateShutdown(serviceTerminated, s.stream.Error())
	}
}

func (s *subscribeStream) onResponse(response interface{}) {
	s.mu.Lock()
	defer s.mu.Unlock()

	if s.status >= serviceTerminating {
		return
	}

	var err error
	subscribeResponse, _ := response.(*pb.SubscribeResponse)
	switch {
	case subscribeResponse.GetMessages() != nil:
		err = s.unsafeOnMessageResponse(subscribeResponse.GetMessages())
	case subscribeResponse.GetSeek() != nil:
		err = s.unsafeOnSeekResponse(subscribeResponse.GetSeek())
	default:
		err = errInvalidSubscribeResponse
	}
	if err != nil {
		s.unsafeInitiateShutdown(serviceTerminated, err)
	}
}

func (s *subscribeStream) unsafeOnSeekResponse(response *pb.SeekResponse) error {
	if !s.seekInFlight {
		return errNoInFlightSeek
	}
	s.seekInFlight = false
	return nil
}

func (s *subscribeStream) unsafeOnMessageResponse(response *pb.MessageResponse) error {
	if len(response.Messages) == 0 {
		return errServerNoMessages
	}
	if err := s.offsetTracker.OnMessages(response.Messages); err != nil {
		return err
	}
	if err := s.flowControl.OnMessages(response.Messages); err != nil {
		return err
	}

	var receivedMsgs []*ReceivedMessage
	for _, msg := range response.Messages {
		// Register outstanding acks, which are primarily handled by the
		// `committer`.
		ack := newAckConsumer(msg.GetCursor().GetOffset(), msg.GetSizeBytes(), s.onAck)
		if err := s.acks.Push(ack); err != nil {
			return err
		}
		receivedMsgs = append(receivedMsgs, &ReceivedMessage{Msg: msg, Ack: ack})
	}
	s.messageQueue.Add(receivedMsgs)
	return nil
}

func (s *subscribeStream) onAck(ac *ackConsumer) {
	// Don't block the user's goroutine with potentially expensive ack processing.
	go s.onAckAsync(ac.MsgBytes)
}

func (s *subscribeStream) onAckAsync(msgBytes int64) {
	s.mu.Lock()
	defer s.mu.Unlock()

	if s.status == serviceActive {
		s.unsafeAllowFlow(flowControlTokens{Bytes: msgBytes, Messages: 1})
	}
}

// sendBatchFlowControl is called by the periodic background task.
func (s *subscribeStream) sendBatchFlowControl() {
	s.mu.Lock()
	defer s.mu.Unlock()
	s.unsafeSendFlowControl(s.flowControl.ReleasePendingRequest())
}

func (s *subscribeStream) unsafeAllowFlow(allow flowControlTokens) {
	s.flowControl.OnClientFlow(allow)
	if s.flowControl.ShouldExpediteBatchRequest() {
		s.unsafeSendFlowControl(s.flowControl.ReleasePendingRequest())
	}
}

func (s *subscribeStream) unsafeSendFlowControl(req *pb.FlowControlRequest) {
	if req == nil {
		return
	}

	// Note: If Send() returns false, the stream will be reconnected and
	// flowControlBatcher.RequestForRestart() will be sent when the stream
	// reconnects. So its return value is ignored.
	s.stream.Send(&pb.SubscribeRequest{
		Request: &pb.SubscribeRequest_FlowControl{FlowControl: req},
	})
}

func (s *subscribeStream) unsafeInitiateShutdown(targetStatus serviceStatus, err error) {
	if !s.unsafeUpdateStatus(targetStatus, s.wrapError(err)) {
		return
	}

	// No data to send. Immediately terminate the stream.
	s.messageQueue.Stop()
	s.pollFlowControl.Stop()
	s.stream.Stop()
}

func (s *subscribeStream) wrapError(err error) error {
	if err != nil {
		return xerrors.Errorf("subscriber(%s): %w", s.subscription, err)
	}
	return err
}

// singlePartitionSubscriber receives messages from a single topic partition.
// It requires 2 child services:
// - subscribeStream to receive messages from the subscribe stream.
// - committer to commit cursor offsets to the streaming commit cursor stream.
type singlePartitionSubscriber struct {
	subscriber *subscribeStream
	committer  *committer

	compositeService
}

type singlePartitionSubscriberFactory struct {
	ctx              context.Context
	subClient        *vkit.SubscriberClient
	cursorClient     *vkit.CursorClient
	settings         ReceiveSettings
	subscriptionPath string
	receiver         MessageReceiverFunc
	disableTasks     bool
}

func (f *singlePartitionSubscriberFactory) New(partition int) *singlePartitionSubscriber {
	subscription := subscriptionPartition{Path: f.subscriptionPath, Partition: partition}
	acks := newAckTracker()
	commit := newCommitter(f.ctx, f.cursorClient, f.settings, subscription, acks, f.disableTasks)
	sub := newSubscribeStream(f.ctx, f.subClient, f.settings, f.receiver, subscription, acks, f.disableTasks)
	ps := &singlePartitionSubscriber{
		subscriber: sub,
		committer:  commit,
	}
	ps.init()
	ps.unsafeAddServices(sub, commit)
	return ps
}

// multiPartitionSubscriber receives messages from a fixed set of topic
// partitions.
type multiPartitionSubscriber struct {
	compositeService
}

func newMultiPartitionSubscriber(subFactory *singlePartitionSubscriberFactory) *multiPartitionSubscriber {
	ms := new(multiPartitionSubscriber)
	ms.init()

	for _, partition := range subFactory.settings.Partitions {
		subscriber := subFactory.New(partition)
		ms.unsafeAddServices(subscriber)
	}
	return ms
}

// assigningSubscriber uses the Pub/Sub Lite partition assignment service to
// listen to its assigned partition numbers and dynamically add/remove
// singlePartitionSubscribers.
type assigningSubscriber struct {
	// Immutable after creation.
	subFactory *singlePartitionSubscriberFactory
	assigner   *assigner

	// Fields below must be guarded with mu.
	// Subscribers keyed by partition number. Updated as assignments change.
	subscribers map[int]*singlePartitionSubscriber

	compositeService
}

func newAssigningSubscriber(assignmentClient *vkit.PartitionAssignmentClient, genUUID generateUUIDFunc, subFactory *singlePartitionSubscriberFactory) (*assigningSubscriber, error) {
	as := &assigningSubscriber{
		subFactory:  subFactory,
		subscribers: make(map[int]*singlePartitionSubscriber),
	}
	as.init()

	assigner, err := newAssigner(subFactory.ctx, assignmentClient, genUUID, subFactory.settings, subFactory.subscriptionPath, as.handleAssignment)
	if err != nil {
		return nil, err
	}
	as.assigner = assigner
	as.unsafeAddServices(assigner)
	return as, nil
}

func (as *assigningSubscriber) handleAssignment(partitions partitionSet) error {
	as.mu.Lock()
	defer as.mu.Unlock()

	// Handle new partitions.
	for _, partition := range partitions.Ints() {
		if _, exists := as.subscribers[partition]; !exists {
			subscriber := as.subFactory.New(partition)
			if err := as.unsafeAddServices(subscriber); err != nil {
				// Occurs when the assigningSubscriber is stopping/stopped.
				return err
			}
			as.subscribers[partition] = subscriber
		}
	}

	// Handle removed partitions.
	for partition, subscriber := range as.subscribers {
		if !partitions.Contains(partition) {
			as.unsafeRemoveService(subscriber)
			// Safe to delete map entry during range loop:
			// https://golang.org/ref/spec#For_statements
			delete(as.subscribers, partition)
		}
	}
	return nil
}

// Subscriber is the client interface exported from this package for receiving
// messages.
type Subscriber interface {
	Start()
	WaitStarted() error
	Stop()
	WaitStopped() error
}

// NewSubscriber creates a new client for receiving messages.
func NewSubscriber(ctx context.Context, settings ReceiveSettings, receiver MessageReceiverFunc, region, subscriptionPath string, opts ...option.ClientOption) (Subscriber, error) {
	if err := ValidateRegion(region); err != nil {
		return nil, err
	}
	if err := validateReceiveSettings(settings); err != nil {
		return nil, err
	}
	subClient, err := newSubscriberClient(ctx, region, opts...)
	if err != nil {
		return nil, err
	}
	cursorClient, err := newCursorClient(ctx, region, opts...)
	if err != nil {
		return nil, err
	}

	subFactory := &singlePartitionSubscriberFactory{
		ctx:              ctx,
		subClient:        subClient,
		cursorClient:     cursorClient,
		settings:         settings,
		subscriptionPath: subscriptionPath,
		receiver:         receiver,
	}

	if len(settings.Partitions) > 0 {
		return newMultiPartitionSubscriber(subFactory), nil
	}
	partitionClient, err := newPartitionAssignmentClient(ctx, region, opts...)
	if err != nil {
		return nil, err
	}
	return newAssigningSubscriber(partitionClient, uuid.NewRandom, subFactory)
}<|MERGE_RESOLUTION|>--- conflicted
+++ resolved
@@ -21,10 +21,7 @@
 	"time"
 
 	"github.com/google/uuid"
-<<<<<<< HEAD
 	"golang.org/x/xerrors"
-=======
->>>>>>> 25d9f329
 	"google.golang.org/api/option"
 	"google.golang.org/grpc"
 
@@ -376,9 +373,6 @@
 // - subscribeStream to receive messages from the subscribe stream.
 // - committer to commit cursor offsets to the streaming commit cursor stream.
 type singlePartitionSubscriber struct {
-	subscriber *subscribeStream
-	committer  *committer
-
 	compositeService
 }
 
@@ -397,10 +391,7 @@
 	acks := newAckTracker()
 	commit := newCommitter(f.ctx, f.cursorClient, f.settings, subscription, acks, f.disableTasks)
 	sub := newSubscribeStream(f.ctx, f.subClient, f.settings, f.receiver, subscription, acks, f.disableTasks)
-	ps := &singlePartitionSubscriber{
-		subscriber: sub,
-		committer:  commit,
-	}
+	ps := new(singlePartitionSubscriber)
 	ps.init()
 	ps.unsafeAddServices(sub, commit)
 	return ps
