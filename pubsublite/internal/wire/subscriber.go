// Copyright 2020 Google LLC
//
// Licensed under the Apache License, Version 2.0 (the "License");
// you may not use this file except in compliance with the License.
// You may obtain a copy of the License at
//
//     https://www.apache.org/licenses/LICENSE-2.0
//
// Unless required by applicable law or agreed to in writing, software
// distributed under the License is distributed on an "AS IS" BASIS,
// WITHOUT WARRANTIES OR CONDITIONS OF ANY KIND, either express or implied.
// See the License for the specific language governing permissions and

package wire

import (
	"context"
	"errors"
	"reflect"
	"time"

	"github.com/google/uuid"
	"golang.org/x/xerrors"
	"google.golang.org/api/option"
	"google.golang.org/grpc"

	vkit "cloud.google.com/go/pubsublite/apiv1"
	pb "google.golang.org/genproto/googleapis/cloud/pubsublite/v1"
)

var (
	errServerNoMessages                = errors.New("pubsublite: server delivered no messages")
	errInvalidInitialSubscribeResponse = errors.New("pubsublite: first response from server was not an initial response for subscribe")
	errInvalidSubscribeResponse        = errors.New("pubsublite: received invalid subscribe response from server")
	errNoInFlightSeek                  = errors.New("pubsublite: received seek response for no in-flight seek")
)

// ReceivedMessage stores a received Pub/Sub message and AckConsumer for
// acknowledging the message.
type ReceivedMessage struct {
	Msg       *pb.SequencedMessage
	Ack       AckConsumer
	Partition int
}

// MessageReceiverFunc receives a Pub/Sub message from a topic partition.
type MessageReceiverFunc func(*ReceivedMessage)

// messageDeliveryQueue delivers received messages to the client-provided
// MessageReceiverFunc sequentially.
type messageDeliveryQueue struct {
	receiver  MessageReceiverFunc
	messagesC chan *ReceivedMessage
	stopC     chan struct{}
	acks      *ackTracker
	status    serviceStatus
}

func newMessageDeliveryQueue(acks *ackTracker, receiver MessageReceiverFunc, bufferSize int) *messageDeliveryQueue {
	return &messageDeliveryQueue{
		acks:      acks,
		receiver:  receiver,
		messagesC: make(chan *ReceivedMessage, bufferSize),
		stopC:     make(chan struct{}),
	}
}

func (mq *messageDeliveryQueue) Start() {
	if mq.status == serviceUninitialized {
		go mq.deliverMessages()
		mq.status = serviceActive
	}
}

func (mq *messageDeliveryQueue) Stop() {
	if mq.status < serviceTerminated {
		close(mq.stopC)
		mq.status = serviceTerminated
	}
}

func (mq *messageDeliveryQueue) Add(msg *ReceivedMessage) {
	if mq.status == serviceActive {
		mq.messagesC <- msg
	}
}

func (mq *messageDeliveryQueue) deliverMessages() {
	for {
		// stopC has higher priority.
		select {
		case <-mq.stopC:
			return // Ends the goroutine.
		default:
		}

		select {
		case <-mq.stopC:
			return // Ends the goroutine.
		case msg := <-mq.messagesC:
			// Register outstanding acks, which are primarily handled by the
			// `committer`.
			mq.acks.Push(msg.Ack.(*ackConsumer))
			mq.receiver(msg)
		}
	}
}

// The frequency of sending batch flow control requests.
const batchFlowControlPeriod = 100 * time.Millisecond

// subscribeStream directly wraps the subscribe client stream. It passes
// messages to the message receiver and manages flow control. Flow control
// tokens are batched and sent to the stream via a periodic background task,
// although it can be expedited if the user is rapidly acking messages.
//
// Client-initiated seek unsupported.
type subscribeStream struct {
	// Immutable after creation.
	subClient    *vkit.SubscriberClient
	settings     ReceiveSettings
	subscription subscriptionPartition
	initialReq   *pb.SubscribeRequest
	metadata     pubsubMetadata

	// Fields below must be guarded with mu.
	messageQueue    *messageDeliveryQueue
	stream          *retryableStream
	offsetTracker   subscriberOffsetTracker
	flowControl     flowControlBatcher
	pollFlowControl *periodicTask
	seekInFlight    bool

	abstractService
}

func newSubscribeStream(ctx context.Context, subClient *vkit.SubscriberClient,
	log *logger, settings ReceiveSettings, receiver MessageReceiverFunc,
	subscription subscriptionPartition, acks *ackTracker, disableTasks bool) *subscribeStream {

	s := &subscribeStream{
		subClient:    subClient,
		settings:     settings,
		subscription: subscription,
		initialReq: &pb.SubscribeRequest{
			Request: &pb.SubscribeRequest_Initial{
				Initial: &pb.InitialSubscribeRequest{
					Subscription: subscription.Path,
					Partition:    int64(subscription.Partition),
				},
			},
		},
		metadata:     newPubsubMetadata(),
		messageQueue: newMessageDeliveryQueue(acks, receiver, settings.MaxOutstandingMessages),
	}
	s.stream = newRetryableStream(ctx, log, s, settings.Timeout, reflect.TypeOf(pb.SubscribeResponse{}))
	s.metadata.AddSubscriptionRoutingMetadata(s.subscription)
	s.metadata.AddClientInfo(settings.Framework)

	backgroundTask := s.sendBatchFlowControl
	if disableTasks {
		backgroundTask = func() {}
	}
	s.pollFlowControl = newPeriodicTask(batchFlowControlPeriod, backgroundTask)
	return s
}

// Start establishes a subscribe stream connection and initializes flow control
// tokens from ReceiveSettings.
func (s *subscribeStream) Start() {
	s.mu.Lock()
	defer s.mu.Unlock()

	if s.unsafeUpdateStatus(serviceStarting, nil) {
		s.stream.Start()
		s.pollFlowControl.Start()
		s.messageQueue.Start()

		s.flowControl.OnClientFlow(flowControlTokens{
			Bytes:    int64(s.settings.MaxOutstandingBytes),
			Messages: int64(s.settings.MaxOutstandingMessages),
		})
	}
}

// Stop immediately terminates the subscribe stream.
func (s *subscribeStream) Stop() {
	s.mu.Lock()
	defer s.mu.Unlock()
	s.unsafeInitiateShutdown(serviceTerminating, nil)
}

func (s *subscribeStream) newStream(ctx context.Context) (grpc.ClientStream, error) {
	return s.subClient.Subscribe(s.metadata.AddToContext(ctx))
}

func (s *subscribeStream) initialRequest() (interface{}, initialResponseRequired) {
	return s.initialReq, initialResponseRequired(true)
}

func (s *subscribeStream) validateInitialResponse(response interface{}) error {
	subscribeResponse, _ := response.(*pb.SubscribeResponse)
	if subscribeResponse.GetInitial() == nil {
		return errInvalidInitialSubscribeResponse
	}
	return nil
}

func (s *subscribeStream) onStreamStatusChange(status streamStatus) {
	s.mu.Lock()
	defer s.mu.Unlock()

	switch status {
	case streamConnected:
		s.unsafeUpdateStatus(serviceActive, nil)

		// Reinitialize the offset and flow control tokens when a new subscribe
		// stream instance is connected.
		if seekReq := s.offsetTracker.RequestForRestart(); seekReq != nil {
			if !s.stream.Send(&pb.SubscribeRequest{
				Request: &pb.SubscribeRequest_Seek{Seek: seekReq},
			}) {
				return
			}
			s.seekInFlight = true
		}
		s.unsafeSendFlowControl(s.flowControl.RequestForRestart())
		s.pollFlowControl.Start()

	case streamReconnecting:
		s.seekInFlight = false
		s.pollFlowControl.Stop()

	case streamTerminated:
		s.unsafeInitiateShutdown(serviceTerminated, s.stream.Error())
	}
}

func (s *subscribeStream) onResponse(response interface{}) {
	s.mu.Lock()
	defer s.mu.Unlock()

	if s.status >= serviceTerminating {
		return
	}

	var err error
	subscribeResponse, _ := response.(*pb.SubscribeResponse)
	switch {
	case subscribeResponse.GetMessages() != nil:
		err = s.unsafeOnMessageResponse(subscribeResponse.GetMessages())
	case subscribeResponse.GetSeek() != nil:
		err = s.unsafeOnSeekResponse(subscribeResponse.GetSeek())
	default:
		err = errInvalidSubscribeResponse
	}
	if err != nil {
		s.unsafeInitiateShutdown(serviceTerminated, err)
	}
}

func (s *subscribeStream) unsafeOnSeekResponse(response *pb.SeekResponse) error {
	if !s.seekInFlight {
		return errNoInFlightSeek
	}
	s.seekInFlight = false
	return nil
}

func (s *subscribeStream) unsafeOnMessageResponse(response *pb.MessageResponse) error {
	if len(response.Messages) == 0 {
		return errServerNoMessages
	}
	if err := s.offsetTracker.OnMessages(response.Messages); err != nil {
		return err
	}
	if err := s.flowControl.OnMessages(response.Messages); err != nil {
		return err
	}

	for _, msg := range response.Messages {
		ack := newAckConsumer(msg.GetCursor().GetOffset(), msg.GetSizeBytes(), s.onAck)
		s.messageQueue.Add(&ReceivedMessage{Msg: msg, Ack: ack, Partition: s.subscription.Partition})
	}
	return nil
}

func (s *subscribeStream) onAck(ac *ackConsumer) {
	// Don't block the user's goroutine with potentially expensive ack processing.
	go s.onAckAsync(ac.MsgBytes)
}

func (s *subscribeStream) onAckAsync(msgBytes int64) {
	s.mu.Lock()
	defer s.mu.Unlock()

	if s.status == serviceActive {
		s.unsafeAllowFlow(flowControlTokens{Bytes: msgBytes, Messages: 1})
	}
}

// sendBatchFlowControl is called by the periodic background task.
func (s *subscribeStream) sendBatchFlowControl() {
	s.mu.Lock()
	defer s.mu.Unlock()
	s.unsafeSendFlowControl(s.flowControl.ReleasePendingRequest())
}

func (s *subscribeStream) unsafeAllowFlow(allow flowControlTokens) {
	s.flowControl.OnClientFlow(allow)
	if s.flowControl.ShouldExpediteBatchRequest() {
		s.unsafeSendFlowControl(s.flowControl.ReleasePendingRequest())
	}
}

func (s *subscribeStream) unsafeSendFlowControl(req *pb.FlowControlRequest) {
	if req == nil {
		return
	}

	// Note: If Send() returns false, the stream will be reconnected and
	// flowControlBatcher.RequestForRestart() will be sent when the stream
	// reconnects. So its return value is ignored.
	s.stream.Send(&pb.SubscribeRequest{
		Request: &pb.SubscribeRequest_FlowControl{FlowControl: req},
	})
}

func (s *subscribeStream) unsafeInitiateShutdown(targetStatus serviceStatus, err error) {
<<<<<<< HEAD
	if !s.unsafeUpdateStatus(targetStatus, s.wrapError(err)) {
=======
	if !s.unsafeUpdateStatus(targetStatus, wrapError("subscriber", s.subscription.String(), err)) {
>>>>>>> 257f322e
		return
	}

	// No data to send. Immediately terminate the stream.
	s.messageQueue.Stop()
	s.pollFlowControl.Stop()
	s.stream.Stop()
}

func (s *subscribeStream) wrapError(err error) error {
	if err != nil {
		return xerrors.Errorf("subscriber(%s): %w", s.subscription, err)
	}
	return err
}

// singlePartitionSubscriber receives messages from a single topic partition.
// It requires 2 child services:
// - subscribeStream to receive messages from the subscribe stream.
// - committer to commit cursor offsets to the streaming commit cursor stream.
type singlePartitionSubscriber struct {
	subscriber *subscribeStream
	committer  *committer

	compositeService
}

// Terminate shuts down the singlePartitionSubscriber without waiting for
// outstanding acks. Alternatively, Stop() will wait for outstanding acks.
func (s *singlePartitionSubscriber) Terminate() {
	s.subscriber.Stop()
	s.committer.Terminate()
}

type singlePartitionSubscriberFactory struct {
	ctx              context.Context
	log              *logger
	subClient        *vkit.SubscriberClient
	cursorClient     *vkit.CursorClient
	settings         ReceiveSettings
	subscriptionPath string
	receiver         MessageReceiverFunc
	disableTasks     bool
}

func (f *singlePartitionSubscriberFactory) New(partition int) *singlePartitionSubscriber {
	subscription := subscriptionPartition{Path: f.subscriptionPath, Partition: partition}
	acks := newAckTracker()
	commit := newCommitter(f.ctx, f.cursorClient, f.log, f.settings, subscription, acks, f.disableTasks)
	sub := newSubscribeStream(f.ctx, f.subClient, f.log, f.settings, f.receiver, subscription, acks, f.disableTasks)
	ps := &singlePartitionSubscriber{
		subscriber: sub,
		committer:  commit,
	}
	ps.init()
	ps.unsafeAddServices(sub, commit)
	return ps
}

// multiPartitionSubscriber receives messages from a fixed set of topic
// partitions.
type multiPartitionSubscriber struct {
	// Immutable after creation.
	clients     apiClients
	subscribers []*singlePartitionSubscriber

	compositeService
}

func newMultiPartitionSubscriber(allClients apiClients, subFactory *singlePartitionSubscriberFactory) *multiPartitionSubscriber {
	ms := &multiPartitionSubscriber{
		clients: allClients,
	}
	ms.init()

	for _, partition := range subFactory.settings.Partitions {
		subscriber := subFactory.New(partition)
		ms.unsafeAddServices(subscriber)
		ms.subscribers = append(ms.subscribers, subscriber)
	}
	return ms
}

// Terminate shuts down all singlePartitionSubscribers without waiting for
// outstanding acks. Alternatively, Stop() will wait for outstanding acks.
func (ms *multiPartitionSubscriber) Terminate() {
	ms.mu.Lock()
	defer ms.mu.Unlock()

	for _, sub := range ms.subscribers {
		sub.Terminate()
	}
}

func (ms *multiPartitionSubscriber) WaitStopped() error {
	err := ms.compositeService.WaitStopped()
	ms.clients.Close()
	return err
}

// assigningSubscriber uses the Pub/Sub Lite partition assignment service to
// listen to its assigned partition numbers and dynamically add/remove
// singlePartitionSubscribers.
type assigningSubscriber struct {
	// Immutable after creation.
	clients    apiClients
	subFactory *singlePartitionSubscriberFactory
	assigner   *assigner

	// Fields below must be guarded with mu.
	// Subscribers keyed by partition number. Updated as assignments change.
	subscribers map[int]*singlePartitionSubscriber

	compositeService
}

func newAssigningSubscriber(allClients apiClients, assignmentClient *vkit.PartitionAssignmentClient,
	genUUID generateUUIDFunc, subFactory *singlePartitionSubscriberFactory) (*assigningSubscriber, error) {

	as := &assigningSubscriber{
		clients:     allClients,
		subFactory:  subFactory,
		subscribers: make(map[int]*singlePartitionSubscriber),
	}
	as.init()

	assigner, err := newAssigner(subFactory.ctx, assignmentClient, subFactory.log, genUUID, subFactory.settings, subFactory.subscriptionPath, as.handleAssignment)
	if err != nil {
		return nil, err
	}
	as.assigner = assigner
	as.unsafeAddServices(assigner)
	return as, nil
}

func (as *assigningSubscriber) handleAssignment(partitions partitionSet) error {
	as.mu.Lock()
	defer as.mu.Unlock()

	// Handle new partitions.
	for _, partition := range partitions.Ints() {
		if _, exists := as.subscribers[partition]; !exists {
			subscriber := as.subFactory.New(partition)
			if err := as.unsafeAddServices(subscriber); err != nil {
				// Occurs when the assigningSubscriber is stopping/stopped.
				return err
			}
			as.subscribers[partition] = subscriber
		}
	}

	// Handle removed partitions.
	for partition, subscriber := range as.subscribers {
		if !partitions.Contains(partition) {
			// Ignore unacked messages from this point on to avoid conflicting with
			// the commits of the new subscriber that will be assigned this partition.
			subscriber.Terminate()

			as.unsafeRemoveService(subscriber)
			// Safe to delete map entry during range loop:
			// https://golang.org/ref/spec#For_statements
			delete(as.subscribers, partition)
		}
	}
	return nil
}

// Terminate shuts down all singlePartitionSubscribers without waiting for
// outstanding acks. Alternatively, Stop() will wait for outstanding acks.
func (as *assigningSubscriber) Terminate() {
	as.mu.Lock()
	defer as.mu.Unlock()

	for _, sub := range as.subscribers {
		sub.Terminate()
	}
}

func (as *assigningSubscriber) WaitStopped() error {
	err := as.compositeService.WaitStopped()
	as.clients.Close()
	return err
}

// Subscriber is the client interface exported from this package for receiving
// messages.
type Subscriber interface {
	Start()
	WaitStarted() error
	Stop()
	WaitStopped() error
	Terminate()
}

// NewSubscriber creates a new client for receiving messages.
func NewSubscriber(ctx context.Context, settings ReceiveSettings, receiver MessageReceiverFunc, region, subscriptionPath string, opts ...option.ClientOption) (Subscriber, error) {
	if err := ValidateRegion(region); err != nil {
		return nil, err
	}
	if err := validateReceiveSettings(settings); err != nil {
		return nil, err
	}
	subClient, err := newSubscriberClient(ctx, region, opts...)
	if err != nil {
		return nil, err
	}
	cursorClient, err := newCursorClient(ctx, region, opts...)
	if err != nil {
		return nil, err
	}
	allClients := apiClients{subClient, cursorClient}

	subFactory := &singlePartitionSubscriberFactory{
		ctx:              ctx,
		log:              newLogger(settings.OnLog),
		subClient:        subClient,
		cursorClient:     cursorClient,
		settings:         settings,
		subscriptionPath: subscriptionPath,
		receiver:         receiver,
	}

	if len(settings.Partitions) > 0 {
		return newMultiPartitionSubscriber(allClients, subFactory), nil
	}
	partitionClient, err := newPartitionAssignmentClient(ctx, region, opts...)
	if err != nil {
		return nil, err
	}
	allClients = append(allClients, partitionClient)
	return newAssigningSubscriber(allClients, partitionClient, uuid.NewRandom, subFactory)
}<|MERGE_RESOLUTION|>--- conflicted
+++ resolved
@@ -20,7 +20,6 @@
 	"time"
 
 	"github.com/google/uuid"
-	"golang.org/x/xerrors"
 	"google.golang.org/api/option"
 	"google.golang.org/grpc"
 
@@ -327,11 +326,7 @@
 }
 
 func (s *subscribeStream) unsafeInitiateShutdown(targetStatus serviceStatus, err error) {
-<<<<<<< HEAD
-	if !s.unsafeUpdateStatus(targetStatus, s.wrapError(err)) {
-=======
 	if !s.unsafeUpdateStatus(targetStatus, wrapError("subscriber", s.subscription.String(), err)) {
->>>>>>> 257f322e
 		return
 	}
 
@@ -339,13 +334,6 @@
 	s.messageQueue.Stop()
 	s.pollFlowControl.Stop()
 	s.stream.Stop()
-}
-
-func (s *subscribeStream) wrapError(err error) error {
-	if err != nil {
-		return xerrors.Errorf("subscriber(%s): %w", s.subscription, err)
-	}
-	return err
 }
 
 // singlePartitionSubscriber receives messages from a single topic partition.
