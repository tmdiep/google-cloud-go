--- conflicted
+++ resolved
@@ -20,10 +20,7 @@
 	"time"
 
 	"github.com/google/uuid"
-<<<<<<< HEAD
 	"golang.org/x/xerrors"
-=======
->>>>>>> 855fd09b
 	"google.golang.org/api/option"
 	"google.golang.org/grpc"
 
