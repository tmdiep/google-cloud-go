// Copyright 2020 Google LLC
//
// Licensed under the Apache License, Version 2.0 (the "License");
// you may not use this file except in compliance with the License.
// You may obtain a copy of the License at
//
//     https://www.apache.org/licenses/LICENSE-2.0
//
// Unless required by applicable law or agreed to in writing, software
// distributed under the License is distributed on an "AS IS" BASIS,
// WITHOUT WARRANTIES OR CONDITIONS OF ANY KIND, either express or implied.
// See the License for the specific language governing permissions and

package wire

import (
	"context"
	"errors"
	"log"
	"reflect"
	"time"

	"github.com/google/uuid"
	"google.golang.org/api/option"
	"google.golang.org/grpc"

	vkit "cloud.google.com/go/pubsublite/apiv1"
	pb "google.golang.org/genproto/googleapis/cloud/pubsublite/v1"
)

var (
	errServerNoMessages                = errors.New("pubsublite: server delivered no messages")
	errInvalidInitialSubscribeResponse = errors.New("pubsublite: first response from server was not an initial response for subscribe")
	errInvalidSubscribeResponse        = errors.New("pubsublite: received invalid subscribe response from server")
	errNoInFlightSeek                  = errors.New("pubsublite: received seek response for no in-flight seek")
)

// ReceivedMessage stores a received Pub/Sub message and AckConsumer for
// acknowledging the message.
type ReceivedMessage struct {
	Msg *pb.SequencedMessage
	Ack AckConsumer
}

// MessageReceiverFunc receives a batch of Pub/Sub messages from a topic
// partition.
type MessageReceiverFunc func([]*ReceivedMessage)

// The frequency of sending batch flow control requests.
const batchFlowControlPeriod = 100 * time.Millisecond

// subscribeStream directly wraps the subscribe client stream. It passes
// messages to the message receiver and manages flow control. Flow control
// tokens are batched and sent to the stream via a periodic background task,
// although it can be expedited if the user is rapidly acking messages.
//
// Client-initiated seek unsupported.
type subscribeStream struct {
	// Immutable after creation.
	subClient    *vkit.SubscriberClient
	settings     ReceiveSettings
	subscription subscriptionPartition
	initialReq   *pb.SubscribeRequest
	receiver     MessageReceiverFunc

	// Fields below must be guarded with mu.
	stream          *retryableStream
	acks            *ackTracker
	offsetTracker   subscriberOffsetTracker
	flowControl     flowControlBatcher
	pollFlowControl *periodicTask
	seekInFlight    bool

	abstractService
}

func newSubscribeStream(ctx context.Context, subClient *vkit.SubscriberClient, settings ReceiveSettings,
	receiver MessageReceiverFunc, subscription subscriptionPartition, acks *ackTracker, disableTasks bool) *subscribeStream {

	s := &subscribeStream{
		subClient:    subClient,
		settings:     settings,
		subscription: subscription,
		initialReq: &pb.SubscribeRequest{
			Request: &pb.SubscribeRequest_Initial{
				Initial: &pb.InitialSubscribeRequest{
					Subscription: subscription.Path,
					Partition:    int64(subscription.Partition),
				},
			},
		},
		receiver: receiver,
		acks:     acks,
	}
	s.stream = newRetryableStream(ctx, s, settings.Timeout, reflect.TypeOf(pb.SubscribeResponse{}))

	backgroundTask := s.sendBatchFlowControl
	if disableTasks {
		backgroundTask = func() {}
	}
	s.pollFlowControl = newPeriodicTask(batchFlowControlPeriod, backgroundTask)
	return s
}

// Start establishes a subscribe stream connection and initializes flow control
// tokens from ReceiveSettings.
func (s *subscribeStream) Start() {
	s.mu.Lock()
	defer s.mu.Unlock()

	if s.unsafeUpdateStatus(serviceStarting, nil) {
		s.stream.Start()
		s.pollFlowControl.Start()

		s.flowControl.OnClientFlow(flowControlTokens{
			Bytes:    int64(s.settings.MaxOutstandingBytes),
			Messages: int64(s.settings.MaxOutstandingMessages),
		})
	}
}

// Stop immediately terminates the subscribe stream.
func (s *subscribeStream) Stop() {
	s.mu.Lock()
	defer s.mu.Unlock()
	s.unsafeInitiateShutdown(serviceTerminating, nil)
}

func (s *subscribeStream) newStream(ctx context.Context) (grpc.ClientStream, error) {
	return s.subClient.Subscribe(addSubscriptionRoutingMetadata(ctx, s.subscription))
}

func (s *subscribeStream) initialRequest() (interface{}, bool) {
	return s.initialReq, true
}

func (s *subscribeStream) validateInitialResponse(response interface{}) error {
	subscribeResponse, _ := response.(*pb.SubscribeResponse)
	if subscribeResponse.GetInitial() == nil {
		return errInvalidInitialSubscribeResponse
	}
	return nil
}

func (s *subscribeStream) onStreamStatusChange(status streamStatus) {
	s.mu.Lock()
	defer s.mu.Unlock()

	switch status {
	case streamConnected:
		s.unsafeUpdateStatus(serviceActive, nil)

		// Reinitialize the offset and flow control tokens when a new subscribe
		// stream instance is connected.
		if seekReq := s.offsetTracker.RequestForRestart(); seekReq != nil {
			// Note: If Send() returns false, the subscriber will either terminate or
			// the stream will be reconnected.
			if s.stream.Send(&pb.SubscribeRequest{
				Request: &pb.SubscribeRequest_Seek{Seek: seekReq},
			}) {
				s.seekInFlight = true
			}
		}
		s.unsafeSendFlowControl(s.flowControl.RequestForRestart())
		s.pollFlowControl.Start()

	case streamReconnecting:
		s.seekInFlight = false
		s.pollFlowControl.Stop()

	case streamTerminated:
		s.unsafeInitiateShutdown(serviceTerminated, s.stream.Error())
	}
}

func (s *subscribeStream) onResponse(response interface{}) {
	var receivedMsgs []*ReceivedMessage
	var err error
	s.mu.Lock()

	if s.status >= serviceTerminating {
		s.mu.Unlock()
		return
	}

	subscribeResponse, _ := response.(*pb.SubscribeResponse)
	switch {
	case subscribeResponse.GetMessages() != nil:
		receivedMsgs, err = s.unsafeOnMessageResponse(subscribeResponse.GetMessages())
	case subscribeResponse.GetSeek() != nil:
		err = s.unsafeOnSeekResponse(subscribeResponse.GetSeek())
	default:
		err = errInvalidSubscribeResponse
	}

	if receivedMsgs != nil {
		// Deliver messages without holding the mutex to prevent deadlocks.
		s.mu.Unlock()
		s.receiver(receivedMsgs)
		return
	}
	if err != nil {
		s.unsafeInitiateShutdown(serviceTerminated, err)
	}
	s.mu.Unlock()
}

func (s *subscribeStream) unsafeOnSeekResponse(response *pb.SeekResponse) error {
	if !s.seekInFlight {
		return errNoInFlightSeek
	}
	s.seekInFlight = false
	return nil
}

func (s *subscribeStream) unsafeOnMessageResponse(response *pb.MessageResponse) ([]*ReceivedMessage, error) {
	if len(response.Messages) == 0 {
		return nil, errServerNoMessages
	}
	if err := s.offsetTracker.OnMessages(response.Messages); err != nil {
		return nil, err
	}
	if err := s.flowControl.OnMessages(response.Messages); err != nil {
		return nil, err
	}

	var receivedMsgs []*ReceivedMessage
	for _, msg := range response.Messages {
		// Register outstanding acks, which are primarily handled by the
		// `committer`.
		ack := newAckConsumer(msg.GetCursor().GetOffset(), msg.GetSizeBytes(), s.onAck)
		if err := s.acks.Push(ack); err != nil {
			return nil, err
		}
		receivedMsgs = append(receivedMsgs, &ReceivedMessage{Msg: msg, Ack: ack})
	}
	return receivedMsgs, nil
}

func (s *subscribeStream) onAck(ac *ackConsumer) {
	// Don't block the user's goroutine with potentially expensive ack processing.
	go s.onAckAsync(ac.MsgBytes)
}

func (s *subscribeStream) onAckAsync(msgBytes int64) {
	s.mu.Lock()
	defer s.mu.Unlock()

	if s.status == serviceActive {
		s.unsafeAllowFlow(flowControlTokens{Bytes: msgBytes, Messages: 1})
	}
}

// sendBatchFlowControl is called by the periodic background task.
func (s *subscribeStream) sendBatchFlowControl() {
	s.mu.Lock()
	defer s.mu.Unlock()
	s.unsafeSendFlowControl(s.flowControl.ReleasePendingRequest())
}

func (s *subscribeStream) unsafeAllowFlow(allow flowControlTokens) {
	s.flowControl.OnClientFlow(allow)
	if s.flowControl.ShouldExpediteBatchRequest() {
		s.unsafeSendFlowControl(s.flowControl.ReleasePendingRequest())
	}
}

func (s *subscribeStream) unsafeSendFlowControl(req *pb.FlowControlRequest) {
	if req == nil {
		return
	}

	// Note: If Send() returns false, the stream will be reconnected and
	// flowControlBatcher.RequestForRestart() will be sent when the stream
	// reconnects. So its return value is ignored.
	s.stream.Send(&pb.SubscribeRequest{
		Request: &pb.SubscribeRequest_FlowControl{FlowControl: req},
	})
}

func (s *subscribeStream) unsafeInitiateShutdown(targetStatus serviceStatus, err error) {
	if !s.unsafeUpdateStatus(targetStatus, err) {
		return
	}

	// No data to send. Immediately terminate the stream.
	s.pollFlowControl.Stop()
	s.stream.Stop()
}

// singlePartitionSubscriber receives messages from a single topic partition.
// It requires 2 child services:
// - subscribeStream to receive messages from the subscribe stream.
// - committer to commit cursor offsets to the streaming commit cursor stream.
type singlePartitionSubscriber struct {
	subscriber *subscribeStream
	committer  *committer

	compositeService
}

type singlePartitionSubscriberFactory struct {
	ctx              context.Context
	subClient        *vkit.SubscriberClient
	cursorClient     *vkit.CursorClient
	settings         ReceiveSettings
	subscriptionPath string
	receiver         MessageReceiverFunc
	disableTasks     bool
}

func (f *singlePartitionSubscriberFactory) New(partition int) *singlePartitionSubscriber {
	subscription := subscriptionPartition{Path: f.subscriptionPath, Partition: partition}
	acks := newAckTracker()
	commit := newCommitter(f.ctx, f.cursorClient, f.settings, subscription, acks, f.disableTasks)
	sub := newSubscribeStream(f.ctx, f.subClient, f.settings, f.receiver, subscription, acks, f.disableTasks)
	ps := &singlePartitionSubscriber{
		subscriber: sub,
		committer:  commit,
	}
	ps.init()
	ps.unsafeAddServices(sub, commit)
	return ps
}

// multiPartitionSubscriber receives messages from a fixed set of topic
// partitions.
type multiPartitionSubscriber struct {
	compositeService
}

func newMultiPartitionSubscriber(subFactory *singlePartitionSubscriberFactory) *multiPartitionSubscriber {
	ms := new(multiPartitionSubscriber)
	ms.init()

	for _, partition := range subFactory.settings.Partitions {
		subscriber := subFactory.New(partition)
		ms.unsafeAddServices(subscriber)
	}
	return ms
}

// assigningSubscriber uses the Pub/Sub Lite partition assignment service to
// listen to its assigned partition numbers and dynamically add/remove
// singlePartitionSubscribers.
type assigningSubscriber struct {
	// Immutable after creation.
	subFactory *singlePartitionSubscriberFactory
	assigner   *assigner

<<<<<<< HEAD
	// Fields below must be guarded with mutex.
=======
	// Fields below must be guarded with mu.
>>>>>>> ef0f38e0
	// Subscribers keyed by partition number. Updated as assignments change.
	subscribers map[int]*singlePartitionSubscriber

	compositeService
}

func newAssigningSubscriber(assignmentClient *vkit.PartitionAssignmentClient, genUUID generateUUIDFunc, subFactory *singlePartitionSubscriberFactory) (*assigningSubscriber, error) {
	as := &assigningSubscriber{
		subFactory:  subFactory,
		subscribers: make(map[int]*singlePartitionSubscriber),
	}
	as.init()

	assigner, err := newAssigner(subFactory.ctx, assignmentClient, genUUID, subFactory.settings, subFactory.subscriptionPath, as.handleAssignment)
	if err != nil {
		return nil, err
	}
	as.assigner = assigner
	as.unsafeAddServices(assigner)
	return as, nil
}

func (as *assigningSubscriber) handleAssignment(partitions partitionSet) error {
	as.mu.Lock()
	defer as.mu.Unlock()

	// Handle new partitions.
	for _, partition := range partitions.Ints() {
		if _, exists := as.subscribers[partition]; !exists {
			subscriber := as.subFactory.New(partition)
			if err := as.unsafeAddServices(subscriber); err != nil {
				// Occurs when the assigningSubscriber is stopping/stopped.
				return err
			}
			as.subscribers[partition] = subscriber
<<<<<<< HEAD
			log.Printf("assigningSubscriber: added subscriber for partition %d\n", partition)
=======
>>>>>>> ef0f38e0
		}
	}

	// Handle removed partitions.
	for partition, subscriber := range as.subscribers {
		if !partitions.Contains(partition) {
			as.unsafeRemoveService(subscriber)
			// Safe to delete map entry during range loop:
			// https://golang.org/ref/spec#For_statements
			delete(as.subscribers, partition)
<<<<<<< HEAD
			log.Printf("assigningSubscriber: removed subscriber for partition %d\n", partition)
=======
>>>>>>> ef0f38e0
		}
	}
	return nil
}

// Subscriber is the client interface exported from this package for receiving
// messages.
type Subscriber interface {
	Start()
	WaitStarted() error
	Stop()
	WaitStopped() error
}

// NewSubscriber creates a new client for receiving messages.
func NewSubscriber(ctx context.Context, settings ReceiveSettings, receiver MessageReceiverFunc, region, subscriptionPath string, opts ...option.ClientOption) (Subscriber, error) {
	if err := ValidateRegion(region); err != nil {
		return nil, err
	}
	if err := validateReceiveSettings(settings); err != nil {
		return nil, err
	}
	subClient, err := newSubscriberClient(ctx, region, opts...)
	if err != nil {
		return nil, err
	}
	cursorClient, err := newCursorClient(ctx, region, opts...)
	if err != nil {
		return nil, err
	}

	subFactory := &singlePartitionSubscriberFactory{
		ctx:              ctx,
		subClient:        subClient,
		cursorClient:     cursorClient,
		settings:         settings,
		subscriptionPath: subscriptionPath,
		receiver:         receiver,
	}

	if len(settings.Partitions) > 0 {
		return newMultiPartitionSubscriber(subFactory), nil
	}
	partitionClient, err := newPartitionAssignmentClient(ctx, region, opts...)
	if err != nil {
		return nil, err
	}
	return newAssigningSubscriber(partitionClient, uuid.NewRandom, subFactory)
}<|MERGE_RESOLUTION|>--- conflicted
+++ resolved
@@ -16,7 +16,6 @@
 import (
 	"context"
 	"errors"
-	"log"
 	"reflect"
 	"time"
 
@@ -348,11 +347,7 @@
 	subFactory *singlePartitionSubscriberFactory
 	assigner   *assigner
 
-<<<<<<< HEAD
-	// Fields below must be guarded with mutex.
-=======
 	// Fields below must be guarded with mu.
->>>>>>> ef0f38e0
 	// Subscribers keyed by partition number. Updated as assignments change.
 	subscribers map[int]*singlePartitionSubscriber
 
@@ -388,10 +383,6 @@
 				return err
 			}
 			as.subscribers[partition] = subscriber
-<<<<<<< HEAD
-			log.Printf("assigningSubscriber: added subscriber for partition %d\n", partition)
-=======
->>>>>>> ef0f38e0
 		}
 	}
 
@@ -402,10 +393,6 @@
 			// Safe to delete map entry during range loop:
 			// https://golang.org/ref/spec#For_statements
 			delete(as.subscribers, partition)
-<<<<<<< HEAD
-			log.Printf("assigningSubscriber: removed subscriber for partition %d\n", partition)
-=======
->>>>>>> ef0f38e0
 		}
 	}
 	return nil
