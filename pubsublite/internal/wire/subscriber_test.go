// Copyright 2020 Google LLC
//
// Licensed under the Apache License, Version 2.0 (the "License");
// you may not use this file except in compliance with the License.
// You may obtain a copy of the License at
//
//     https://www.apache.org/licenses/LICENSE-2.0
//
// Unless required by applicable law or agreed to in writing, software
// distributed under the License is distributed on an "AS IS" BASIS,
// WITHOUT WARRANTIES OR CONDITIONS OF ANY KIND, either express or implied.
// See the License for the specific language governing permissions and

package wire

import (
	"context"
	"sort"
	"testing"
	"time"

	"cloud.google.com/go/internal/testutil"
	"cloud.google.com/go/pubsublite/internal/test"
	"google.golang.org/grpc/codes"
	"google.golang.org/grpc/status"
	"google.golang.org/protobuf/proto"

	pb "google.golang.org/genproto/googleapis/cloud/pubsublite/v1"
)

func testSubscriberSettings() ReceiveSettings {
	settings := testReceiveSettings()
	settings.MaxOutstandingMessages = 10
	settings.MaxOutstandingBytes = 1000
	return settings
}

// initFlowControlReq returns the first expected flow control request when
// testSubscriberSettings are used.
func initFlowControlReq() *pb.SubscribeRequest {
	return flowControlSubReq(flowControlTokens{Bytes: 1000, Messages: 10})
}

type testMessageReceiver struct {
	t        *testing.T
	received chan *ReceivedMessage
}

func newTestMessageReceiver(t *testing.T) *testMessageReceiver {
	return &testMessageReceiver{
		t:        t,
		received: make(chan *ReceivedMessage, 5),
	}
}

func (tr *testMessageReceiver) onMessage(msg *ReceivedMessage) {
	tr.received <- msg
}

func (tr *testMessageReceiver) ValidateMsg(want *pb.SequencedMessage) AckConsumer {
	select {
	case <-time.After(serviceTestWaitTimeout):
		tr.t.Errorf("Message (%v) not received within %v", want, serviceTestWaitTimeout)
		return nil
	case got := <-tr.received:
		if !proto.Equal(got.Msg, want) {
			tr.t.Errorf("Received message: got (%v), want (%v)", got.Msg, want)
		}
		return got.Ack
	}
}

type ByMsgOffset []*pb.SequencedMessage

func (m ByMsgOffset) Len() int      { return len(m) }
func (m ByMsgOffset) Swap(i, j int) { m[i], m[j] = m[j], m[i] }
func (m ByMsgOffset) Less(i, j int) bool {
	return m[i].GetCursor().GetOffset() < m[j].GetCursor().GetOffset()
}

func (tr *testMessageReceiver) ValidateMsgs(want []*pb.SequencedMessage) {
	var got []*pb.SequencedMessage
	for count := 0; count < len(want); count++ {
		select {
		case <-time.After(serviceTestWaitTimeout):
			tr.t.Errorf("Received messages count: got %d, want %d", count, len(want))
		case received := <-tr.received:
			received.Ack.Ack()
			got = append(got, received.Msg)
		}
	}

	sort.Sort(ByMsgOffset(want))
	sort.Sort(ByMsgOffset(got))
	if !testutil.Equal(got, want) {
		tr.t.Errorf("Received messages: got: %v\nwant: %v", got, want)
	}
}

func (tr *testMessageReceiver) VerifyNoMsgs() {
	select {
	case got := <-tr.received:
		tr.t.Errorf("Got unexpected message: %v", got.Msg)
	case <-time.After(20 * time.Millisecond):
		// Wait to ensure no messages received.
	}
}

// testBlockingMessageReceiver can be used to simulate a client message receiver
// func that is blocking due to slow message processing.
type testBlockingMessageReceiver struct {
	blockReceive chan struct{}

	testMessageReceiver
}

func newTestBlockingMessageReceiver(t *testing.T) *testBlockingMessageReceiver {
	return &testBlockingMessageReceiver{
		testMessageReceiver: testMessageReceiver{
			t:        t,
			received: make(chan *ReceivedMessage, 5),
		},
		blockReceive: make(chan struct{}),
	}
}

// onMessage is the message receiver func and blocks until there is a call to
// Return().
func (tr *testBlockingMessageReceiver) onMessage(msg *ReceivedMessage) {
	tr.testMessageReceiver.onMessage(msg)
	<-tr.blockReceive
}

// Return signals onMessage to return.
func (tr *testBlockingMessageReceiver) Return() {
	var void struct{}
	tr.blockReceive <- void
}

func TestMessageDeliveryQueue(t *testing.T) {
	acks := newAckTracker()
	receiver := newTestMessageReceiver(t)
	messageQueue := newMessageDeliveryQueue(acks, receiver.onMessage, 10)

	t.Run("Add before start", func(t *testing.T) {
		msg1 := seqMsgWithOffset(1)
		ack1 := newAckConsumer(1, 0, nil)
		messageQueue.Add(&ReceivedMessage{Msg: msg1, Ack: ack1})

		receiver.VerifyNoMsgs()
	})

	t.Run("Add after start", func(t *testing.T) {
		msg2 := seqMsgWithOffset(2)
		ack2 := newAckConsumer(2, 0, nil)
		msg3 := seqMsgWithOffset(3)
		ack3 := newAckConsumer(3, 0, nil)

		messageQueue.Start()
		messageQueue.Start() // Check duplicate starts
		messageQueue.Add(&ReceivedMessage{Msg: msg2, Ack: ack2})
		messageQueue.Add(&ReceivedMessage{Msg: msg3, Ack: ack3})

		receiver.ValidateMsg(msg2)
		receiver.ValidateMsg(msg3)
	})

	t.Run("Add after stop", func(t *testing.T) {
		msg4 := seqMsgWithOffset(4)
		ack4 := newAckConsumer(4, 0, nil)

		messageQueue.Stop()
		messageQueue.Stop() // Check duplicate stop
		messageQueue.Add(&ReceivedMessage{Msg: msg4, Ack: ack4})

		receiver.VerifyNoMsgs()
	})
}

// testSubscribeStream wraps a subscribeStream for ease of testing.
type testSubscribeStream struct {
	Receiver *testMessageReceiver
	t        *testing.T
	sub      *subscribeStream
	serviceTestProxy
}

func newTestSubscribeStream(t *testing.T, subscription subscriptionPartition, settings ReceiveSettings, acks *ackTracker) *testSubscribeStream {
	ctx := context.Background()
	subClient, err := newSubscriberClient(ctx, "ignored", testServer.ClientConn())
	if err != nil {
		t.Fatal(err)
	}

	ts := &testSubscribeStream{
		Receiver: newTestMessageReceiver(t),
		t:        t,
	}
<<<<<<< HEAD
	ts.sub = newSubscribeStream(ctx, subClient, nilLogger(), settings, ts.Receiver.onMessage, subscription, acks, true)
	ts.initAndStart(t, ts.sub, "Subscriber")
=======
	ts.sub = newSubscribeStream(ctx, subClient, settings, ts.Receiver.onMessage, subscription, acks, true)
	ts.initAndStart(t, ts.sub, "Subscriber", subClient)
>>>>>>> 72d2affb
	return ts
}

// SendBatchFlowControl invokes the periodic background batch flow control. Note
// that the periodic task is disabled in tests.
func (ts *testSubscribeStream) SendBatchFlowControl() {
	ts.sub.sendBatchFlowControl()
}

func TestSubscribeStreamReconnect(t *testing.T) {
	subscription := subscriptionPartition{"projects/123456/locations/us-central1-b/subscriptions/my-sub", 0}
	acks := newAckTracker()
	msg1 := seqMsgWithOffsetAndSize(67, 200)
	msg2 := seqMsgWithOffsetAndSize(68, 100)
	permanentErr := status.Error(codes.FailedPrecondition, "permanent failure")

	verifiers := test.NewVerifiers(t)

	stream1 := test.NewRPCVerifier(t)
	stream1.Push(initSubReq(subscription), initSubResp(), nil)
	stream1.Push(initFlowControlReq(), msgSubResp(msg1), nil)
	stream1.Push(nil, nil, status.Error(codes.Unavailable, "server unavailable"))
	verifiers.AddSubscribeStream(subscription.Path, subscription.Partition, stream1)

	// When reconnected, the subscribeStream should seek to msg2 and have
	// subtracted flow control tokens.
	stream2 := test.NewRPCVerifier(t)
	stream2.Push(initSubReq(subscription), initSubResp(), nil)
	stream2.Push(seekReq(68), seekResp(68), nil)
	stream2.Push(flowControlSubReq(flowControlTokens{Bytes: 800, Messages: 9}), msgSubResp(msg2), nil)
	// Subscriber should terminate on permanent error.
	stream2.Push(nil, nil, permanentErr)
	verifiers.AddSubscribeStream(subscription.Path, subscription.Partition, stream2)

	mockServer.OnTestStart(verifiers)
	defer mockServer.OnTestEnd()

	sub := newTestSubscribeStream(t, subscription, testSubscriberSettings(), acks)
	if gotErr := sub.StartError(); gotErr != nil {
		t.Errorf("Start() got err: (%v)", gotErr)
	}
	sub.Receiver.ValidateMsg(msg1)
	sub.Receiver.ValidateMsg(msg2)
	if gotErr := sub.FinalError(); !test.ErrorEqual(gotErr, permanentErr) {
		t.Errorf("Final err: (%v), want: (%v)", gotErr, permanentErr)
	}
}

func TestSubscribeStreamFlowControlBatching(t *testing.T) {
	subscription := subscriptionPartition{"projects/123456/locations/us-central1-b/subscriptions/my-sub", 0}
	acks := newAckTracker()
	msg1 := seqMsgWithOffsetAndSize(67, 200)
	msg2 := seqMsgWithOffsetAndSize(68, 100)
	serverErr := status.Error(codes.InvalidArgument, "verifies flow control received")

	verifiers := test.NewVerifiers(t)
	stream := test.NewRPCVerifier(t)
	stream.Push(initSubReq(subscription), initSubResp(), nil)
	stream.Push(initFlowControlReq(), msgSubResp(msg1, msg2), nil)
	// Batch flow control request expected.
	stream.Push(flowControlSubReq(flowControlTokens{Bytes: 300, Messages: 2}), nil, serverErr)
	verifiers.AddSubscribeStream(subscription.Path, subscription.Partition, stream)

	mockServer.OnTestStart(verifiers)
	defer mockServer.OnTestEnd()

	sub := newTestSubscribeStream(t, subscription, testSubscriberSettings(), acks)
	if gotErr := sub.StartError(); gotErr != nil {
		t.Errorf("Start() got err: (%v)", gotErr)
	}
	sub.Receiver.ValidateMsg(msg1)
	sub.Receiver.ValidateMsg(msg2)
	sub.sub.onAckAsync(msg1.SizeBytes)
	sub.sub.onAckAsync(msg2.SizeBytes)
	sub.sub.sendBatchFlowControl()
	if gotErr := sub.FinalError(); !test.ErrorEqual(gotErr, serverErr) {
		t.Errorf("Final err: (%v), want: (%v)", gotErr, serverErr)
	}
}

func TestSubscribeStreamExpediteFlowControl(t *testing.T) {
	subscription := subscriptionPartition{"projects/123456/locations/us-central1-b/subscriptions/my-sub", 0}
	acks := newAckTracker()
	msg1 := seqMsgWithOffsetAndSize(67, 250)
	// MaxOutstandingBytes = 1000, so msg2 pushes the pending flow control bytes
	// over the expediteBatchRequestRatio=50% threshold in flowControlBatcher.
	msg2 := seqMsgWithOffsetAndSize(68, 251)
	serverErr := status.Error(codes.InvalidArgument, "verifies flow control received")

	verifiers := test.NewVerifiers(t)
	stream := test.NewRPCVerifier(t)
	stream.Push(initSubReq(subscription), initSubResp(), nil)
	stream.Push(initFlowControlReq(), msgSubResp(msg1, msg2), nil)
	// Batch flow control request expected.
	stream.Push(flowControlSubReq(flowControlTokens{Bytes: 501, Messages: 2}), nil, serverErr)
	verifiers.AddSubscribeStream(subscription.Path, subscription.Partition, stream)

	mockServer.OnTestStart(verifiers)
	defer mockServer.OnTestEnd()

	sub := newTestSubscribeStream(t, subscription, testSubscriberSettings(), acks)
	if gotErr := sub.StartError(); gotErr != nil {
		t.Errorf("Start() got err: (%v)", gotErr)
	}
	sub.Receiver.ValidateMsg(msg1)
	sub.Receiver.ValidateMsg(msg2)
	sub.sub.onAckAsync(msg1.SizeBytes)
	sub.sub.onAckAsync(msg2.SizeBytes)
	// Note: the ack for msg2 automatically triggers sending the flow control.
	if gotErr := sub.FinalError(); !test.ErrorEqual(gotErr, serverErr) {
		t.Errorf("Final err: (%v), want: (%v)", gotErr, serverErr)
	}
}

func TestSubscribeStreamInvalidInitialResponse(t *testing.T) {
	subscription := subscriptionPartition{"projects/123456/locations/us-central1-b/subscriptions/my-sub", 0}
	acks := newAckTracker()

	verifiers := test.NewVerifiers(t)
	stream := test.NewRPCVerifier(t)
	stream.Push(initSubReq(subscription), seekResp(0), nil) // Seek instead of init response
	verifiers.AddSubscribeStream(subscription.Path, subscription.Partition, stream)

	mockServer.OnTestStart(verifiers)
	defer mockServer.OnTestEnd()

	sub := newTestSubscribeStream(t, subscription, testSubscriberSettings(), acks)
	if gotErr, wantErr := sub.StartError(), errInvalidInitialSubscribeResponse; !test.ErrorEqual(gotErr, wantErr) {
		t.Errorf("Start got err: (%v), want: (%v)", gotErr, wantErr)
	}
}

func TestSubscribeStreamDuplicateInitialResponse(t *testing.T) {
	subscription := subscriptionPartition{"projects/123456/locations/us-central1-b/subscriptions/my-sub", 0}
	acks := newAckTracker()

	verifiers := test.NewVerifiers(t)
	stream := test.NewRPCVerifier(t)
	stream.Push(initSubReq(subscription), initSubResp(), nil)
	stream.Push(initFlowControlReq(), initSubResp(), nil) // Second initial response
	verifiers.AddSubscribeStream(subscription.Path, subscription.Partition, stream)

	mockServer.OnTestStart(verifiers)
	defer mockServer.OnTestEnd()

	sub := newTestSubscribeStream(t, subscription, testSubscriberSettings(), acks)
	if gotErr, wantErr := sub.FinalError(), errInvalidSubscribeResponse; !test.ErrorEqual(gotErr, wantErr) {
		t.Errorf("Final err: (%v), want: (%v)", gotErr, wantErr)
	}
}

func TestSubscribeStreamSpuriousSeekResponse(t *testing.T) {
	subscription := subscriptionPartition{"projects/123456/locations/us-central1-b/subscriptions/my-sub", 0}
	acks := newAckTracker()

	verifiers := test.NewVerifiers(t)
	stream := test.NewRPCVerifier(t)
	stream.Push(initSubReq(subscription), initSubResp(), nil)
	stream.Push(initFlowControlReq(), seekResp(1), nil) // Seek response with no seek request
	verifiers.AddSubscribeStream(subscription.Path, subscription.Partition, stream)

	mockServer.OnTestStart(verifiers)
	defer mockServer.OnTestEnd()

	sub := newTestSubscribeStream(t, subscription, testSubscriberSettings(), acks)
	if gotErr, wantErr := sub.FinalError(), errNoInFlightSeek; !test.ErrorEqual(gotErr, wantErr) {
		t.Errorf("Final err: (%v), want: (%v)", gotErr, wantErr)
	}
}

func TestSubscribeStreamNoMessages(t *testing.T) {
	subscription := subscriptionPartition{"projects/123456/locations/us-central1-b/subscriptions/my-sub", 0}
	acks := newAckTracker()

	verifiers := test.NewVerifiers(t)
	stream := test.NewRPCVerifier(t)
	stream.Push(initSubReq(subscription), initSubResp(), nil)
	stream.Push(initFlowControlReq(), msgSubResp(), nil) // No messages in response
	verifiers.AddSubscribeStream(subscription.Path, subscription.Partition, stream)

	mockServer.OnTestStart(verifiers)
	defer mockServer.OnTestEnd()

	sub := newTestSubscribeStream(t, subscription, testSubscriberSettings(), acks)
	if gotErr, wantErr := sub.FinalError(), errServerNoMessages; !test.ErrorEqual(gotErr, wantErr) {
		t.Errorf("Final err: (%v), want: (%v)", gotErr, wantErr)
	}
}

func TestSubscribeStreamMessagesOutOfOrder(t *testing.T) {
	subscription := subscriptionPartition{"projects/123456/locations/us-central1-b/subscriptions/my-sub", 0}
	acks := newAckTracker()
	msg1 := seqMsgWithOffsetAndSize(56, 100)
	msg2 := seqMsgWithOffsetAndSize(55, 100) // Offset before msg1

	verifiers := test.NewVerifiers(t)
	stream := test.NewRPCVerifier(t)
	stream.Push(initSubReq(subscription), initSubResp(), nil)
	stream.Push(initFlowControlReq(), msgSubResp(msg1), nil)
	stream.Push(nil, msgSubResp(msg2), nil)
	verifiers.AddSubscribeStream(subscription.Path, subscription.Partition, stream)

	mockServer.OnTestStart(verifiers)
	defer mockServer.OnTestEnd()

	sub := newTestSubscribeStream(t, subscription, testSubscriberSettings(), acks)
	sub.Receiver.ValidateMsg(msg1)
	if gotErr, msg := sub.FinalError(), "start offset = 55, expected >= 57"; !test.ErrorHasMsg(gotErr, msg) {
		t.Errorf("Final err: (%v), want msg: %q", gotErr, msg)
	}
}

func TestSubscribeStreamFlowControlOverflow(t *testing.T) {
	subscription := subscriptionPartition{"projects/123456/locations/us-central1-b/subscriptions/my-sub", 0}
	acks := newAckTracker()
	msg1 := seqMsgWithOffsetAndSize(56, 900)
	msg2 := seqMsgWithOffsetAndSize(57, 101) // Overflows ReceiveSettings.MaxOutstandingBytes = 1000

	verifiers := test.NewVerifiers(t)
	stream := test.NewRPCVerifier(t)
	stream.Push(initSubReq(subscription), initSubResp(), nil)
	stream.Push(initFlowControlReq(), msgSubResp(msg1), nil)
	stream.Push(nil, msgSubResp(msg2), nil)
	verifiers.AddSubscribeStream(subscription.Path, subscription.Partition, stream)

	mockServer.OnTestStart(verifiers)
	defer mockServer.OnTestEnd()

	sub := newTestSubscribeStream(t, subscription, testSubscriberSettings(), acks)
	sub.Receiver.ValidateMsg(msg1)
	if gotErr, wantErr := sub.FinalError(), errTokenCounterBytesNegative; !test.ErrorEqual(gotErr, wantErr) {
		t.Errorf("Final err: (%v), want: (%v)", gotErr, wantErr)
	}
}

type testSinglePartitionSubscriber singlePartitionSubscriber

func (t *testSinglePartitionSubscriber) WaitStopped() error {
	err := t.compositeService.WaitStopped()
	// Close connections.
	t.committer.cursorClient.Close()
	t.subscriber.subClient.Close()
	return err
}

func newTestSinglePartitionSubscriber(t *testing.T, receiverFunc MessageReceiverFunc, subscription subscriptionPartition) *testSinglePartitionSubscriber {
	ctx := context.Background()
	subClient, err := newSubscriberClient(ctx, "ignored", testServer.ClientConn())
	if err != nil {
		t.Fatal(err)
	}
	cursorClient, err := newCursorClient(ctx, "ignored", testServer.ClientConn())
	if err != nil {
		t.Fatal(err)
	}

	f := &singlePartitionSubscriberFactory{
		ctx:              ctx,
		log:              nilLogger(),
		subClient:        subClient,
		cursorClient:     cursorClient,
		settings:         testSubscriberSettings(),
		subscriptionPath: subscription.Path,
		receiver:         receiverFunc,
		disableTasks:     true, // Background tasks disabled to control event order
	}
	sub := f.New(subscription.Partition)
	sub.Start()
	return (*testSinglePartitionSubscriber)(sub)
}

func TestSinglePartitionSubscriberStartStop(t *testing.T) {
	subscription := subscriptionPartition{"projects/123456/locations/us-central1-b/subscriptions/my-sub", 0}
	receiver := newTestMessageReceiver(t)

	verifiers := test.NewVerifiers(t)

	// Verifies the behavior of the subscribeStream and committer when they are
	// stopped before any messages are received.
	subStream := test.NewRPCVerifier(t)
	subStream.Push(initSubReq(subscription), initSubResp(), nil)
	barrier := subStream.PushWithBarrier(initFlowControlReq(), nil, nil)
	verifiers.AddSubscribeStream(subscription.Path, subscription.Partition, subStream)

	cmtStream := test.NewRPCVerifier(t)
	cmtStream.Push(initCommitReq(subscription), initCommitResp(), nil)
	verifiers.AddCommitStream(subscription.Path, subscription.Partition, cmtStream)

	mockServer.OnTestStart(verifiers)
	defer mockServer.OnTestEnd()

	sub := newTestSinglePartitionSubscriber(t, receiver.onMessage, subscription)
	if gotErr := sub.WaitStarted(); gotErr != nil {
		t.Errorf("Start() got err: (%v)", gotErr)
	}
	barrier.Release() // To ensure the test is deterministic (i.e. flow control req always received)
	sub.Stop()
	if gotErr := sub.WaitStopped(); gotErr != nil {
		t.Errorf("Stop() got err: (%v)", gotErr)
	}
}

func TestSinglePartitionSubscriberSimpleMsgAck(t *testing.T) {
	subscription := subscriptionPartition{"projects/123456/locations/us-central1-b/subscriptions/my-sub", 0}
	receiver := newTestMessageReceiver(t)
	msg1 := seqMsgWithOffsetAndSize(22, 100)
	msg2 := seqMsgWithOffsetAndSize(23, 200)

	verifiers := test.NewVerifiers(t)

	subStream := test.NewRPCVerifier(t)
	subStream.Push(initSubReq(subscription), initSubResp(), nil)
	subStream.Push(initFlowControlReq(), msgSubResp(msg1, msg2), nil)
	verifiers.AddSubscribeStream(subscription.Path, subscription.Partition, subStream)

	cmtStream := test.NewRPCVerifier(t)
	cmtStream.Push(initCommitReq(subscription), initCommitResp(), nil)
	cmtStream.Push(commitReq(24), commitResp(1), nil)
	verifiers.AddCommitStream(subscription.Path, subscription.Partition, cmtStream)

	mockServer.OnTestStart(verifiers)
	defer mockServer.OnTestEnd()

	sub := newTestSinglePartitionSubscriber(t, receiver.onMessage, subscription)
	if gotErr := sub.WaitStarted(); gotErr != nil {
		t.Errorf("Start() got err: (%v)", gotErr)
	}
	receiver.ValidateMsg(msg1).Ack()
	receiver.ValidateMsg(msg2).Ack()
	sub.Stop()
	if gotErr := sub.WaitStopped(); gotErr != nil {
		t.Errorf("Stop() got err: (%v)", gotErr)
	}
}

func TestSinglePartitionSubscriberMessageQueue(t *testing.T) {
	subscription := subscriptionPartition{"projects/123456/locations/us-central1-b/subscriptions/my-sub", 0}
	receiver := newTestBlockingMessageReceiver(t)
	msg1 := seqMsgWithOffsetAndSize(1, 100)
	msg2 := seqMsgWithOffsetAndSize(2, 100)
	msg3 := seqMsgWithOffsetAndSize(3, 100)
	retryableErr := status.Error(codes.Unavailable, "should retry")

	verifiers := test.NewVerifiers(t)

	subStream1 := test.NewRPCVerifier(t)
	subStream1.Push(initSubReq(subscription), initSubResp(), nil)
	subStream1.Push(initFlowControlReq(), msgSubResp(msg1), nil)
	subStream1.Push(nil, msgSubResp(msg2), nil)
	subStream1.Push(nil, nil, retryableErr)
	verifiers.AddSubscribeStream(subscription.Path, subscription.Partition, subStream1)

	// When reconnected, the subscribeStream should seek to msg3 and have
	// subtracted flow control tokens for msg1 and msg2.
	subStream2 := test.NewRPCVerifier(t)
	subStream2.Push(initSubReq(subscription), initSubResp(), nil)
	subStream2.Push(seekReq(3), nil, nil)
	subStream2.Push(flowControlSubReq(flowControlTokens{Bytes: 800, Messages: 8}), msgSubResp(msg3), nil)
	verifiers.AddSubscribeStream(subscription.Path, subscription.Partition, subStream2)

	cmtStream := test.NewRPCVerifier(t)
	cmtStream.Push(initCommitReq(subscription), initCommitResp(), nil)
	cmtStream.Push(commitReq(4), commitResp(1), nil)
	verifiers.AddCommitStream(subscription.Path, subscription.Partition, cmtStream)

	mockServer.OnTestStart(verifiers)
	defer mockServer.OnTestEnd()

	sub := newTestSinglePartitionSubscriber(t, receiver.onMessage, subscription)
	if gotErr := sub.WaitStarted(); gotErr != nil {
		t.Errorf("Start() got err: (%v)", gotErr)
	}

	// Verifies that messageDeliveryQueue delivers messages sequentially and waits
	// for the client message receiver func to return before delivering the next
	// message.
	var acks []AckConsumer
	for _, msg := range []*pb.SequencedMessage{msg1, msg2, msg3} {
		ack := receiver.ValidateMsg(msg)
		acks = append(acks, ack)
		receiver.VerifyNoMsgs()
		receiver.Return()
	}

	// Ack all messages so that the committer terminates.
	for _, ack := range acks {
		ack.Ack()
	}

	sub.Stop()
	if gotErr := sub.WaitStopped(); gotErr != nil {
		t.Errorf("Stop() got err: (%v)", gotErr)
	}
}

func TestSinglePartitionSubscriberStopDuringReceive(t *testing.T) {
	subscription := subscriptionPartition{"projects/123456/locations/us-central1-b/subscriptions/my-sub", 0}
	receiver := newTestBlockingMessageReceiver(t)
	msg1 := seqMsgWithOffsetAndSize(1, 100)
	msg2 := seqMsgWithOffsetAndSize(2, 100)

	verifiers := test.NewVerifiers(t)

	subStream := test.NewRPCVerifier(t)
	subStream.Push(initSubReq(subscription), initSubResp(), nil)
	subStream.Push(initFlowControlReq(), msgSubResp(msg1, msg2), nil)
	verifiers.AddSubscribeStream(subscription.Path, subscription.Partition, subStream)

	cmtStream := test.NewRPCVerifier(t)
	cmtStream.Push(initCommitReq(subscription), initCommitResp(), nil)
	cmtStream.Push(commitReq(2), commitResp(1), nil)
	verifiers.AddCommitStream(subscription.Path, subscription.Partition, cmtStream)

	mockServer.OnTestStart(verifiers)
	defer mockServer.OnTestEnd()

	sub := newTestSinglePartitionSubscriber(t, receiver.onMessage, subscription)
	if gotErr := sub.WaitStarted(); gotErr != nil {
		t.Errorf("Start() got err: (%v)", gotErr)
	}

	receiver.ValidateMsg(msg1).Ack()

	// Stop the subscriber before returning from the message receiver func.
	sub.Stop()
	receiver.Return()

	if gotErr := sub.WaitStopped(); gotErr != nil {
		t.Errorf("Stop() got err: (%v)", gotErr)
	}
	receiver.VerifyNoMsgs() // msg2 should not be received
}

func newTestMultiPartitionSubscriber(t *testing.T, receiverFunc MessageReceiverFunc, subscriptionPath string, partitions []int) *multiPartitionSubscriber {
	ctx := context.Background()
	subClient, err := newSubscriberClient(ctx, "ignored", testServer.ClientConn())
	if err != nil {
		t.Fatal(err)
	}
	cursorClient, err := newCursorClient(ctx, "ignored", testServer.ClientConn())
	if err != nil {
		t.Fatal(err)
	}
	allClients := apiClients{subClient, cursorClient}

	f := &singlePartitionSubscriberFactory{
		ctx:              ctx,
		log:              nilLogger(),
		subClient:        subClient,
		cursorClient:     cursorClient,
		settings:         testSubscriberSettings(),
		subscriptionPath: subscriptionPath,
		receiver:         receiverFunc,
		disableTasks:     true, // Background tasks disabled to control event order
	}
	f.settings.Partitions = partitions
	sub := newMultiPartitionSubscriber(allClients, f)
	sub.Start()
	return sub
}

func TestMultiPartitionSubscriberMultipleMessages(t *testing.T) {
	const subscription = "projects/123456/locations/us-central1-b/subscriptions/my-sub"
	receiver := newTestMessageReceiver(t)
	msg1 := seqMsgWithOffsetAndSize(22, 100)
	msg2 := seqMsgWithOffsetAndSize(23, 200)
	msg3 := seqMsgWithOffsetAndSize(44, 100)
	msg4 := seqMsgWithOffsetAndSize(45, 200)

	verifiers := test.NewVerifiers(t)

	// Partition 1
	subStream1 := test.NewRPCVerifier(t)
	subStream1.Push(initSubReq(subscriptionPartition{Path: subscription, Partition: 1}), initSubResp(), nil)
	subStream1.Push(initFlowControlReq(), msgSubResp(msg1), nil)
	subStream1.Push(nil, msgSubResp(msg2), nil)
	verifiers.AddSubscribeStream(subscription, 1, subStream1)

	cmtStream1 := test.NewRPCVerifier(t)
	cmtStream1.Push(initCommitReq(subscriptionPartition{Path: subscription, Partition: 1}), initCommitResp(), nil)
	cmtStream1.Push(commitReq(24), commitResp(1), nil)
	verifiers.AddCommitStream(subscription, 1, cmtStream1)

	// Partition 2
	subStream2 := test.NewRPCVerifier(t)
	subStream2.Push(initSubReq(subscriptionPartition{Path: subscription, Partition: 2}), initSubResp(), nil)
	subStream2.Push(initFlowControlReq(), msgSubResp(msg3), nil)
	subStream2.Push(nil, msgSubResp(msg4), nil)
	verifiers.AddSubscribeStream(subscription, 2, subStream2)

	cmtStream2 := test.NewRPCVerifier(t)
	cmtStream2.Push(initCommitReq(subscriptionPartition{Path: subscription, Partition: 2}), initCommitResp(), nil)
	cmtStream2.Push(commitReq(46), commitResp(1), nil)
	verifiers.AddCommitStream(subscription, 2, cmtStream2)

	mockServer.OnTestStart(verifiers)
	defer mockServer.OnTestEnd()

	sub := newTestMultiPartitionSubscriber(t, receiver.onMessage, subscription, []int{1, 2})
	if gotErr := sub.WaitStarted(); gotErr != nil {
		t.Errorf("Start() got err: (%v)", gotErr)
	}
	receiver.ValidateMsgs([]*pb.SequencedMessage{msg1, msg2, msg3, msg4})
	sub.Stop()
	if gotErr := sub.WaitStopped(); gotErr != nil {
		t.Errorf("Stop() got err: (%v)", gotErr)
	}
}

func TestMultiPartitionSubscriberPermanentError(t *testing.T) {
	const subscription = "projects/123456/locations/us-central1-b/subscriptions/my-sub"
	receiver := newTestMessageReceiver(t)
	msg1 := seqMsgWithOffsetAndSize(22, 100)
	msg2 := seqMsgWithOffsetAndSize(23, 200)
	msg3 := seqMsgWithOffsetAndSize(44, 100)
	serverErr := status.Error(codes.FailedPrecondition, "failed")

	verifiers := test.NewVerifiers(t)

	// Partition 1
	subStream1 := test.NewRPCVerifier(t)
	subStream1.Push(initSubReq(subscriptionPartition{Path: subscription, Partition: 1}), initSubResp(), nil)
	subStream1.Push(initFlowControlReq(), msgSubResp(msg1), nil)
	msg2Barrier := subStream1.PushWithBarrier(nil, msgSubResp(msg2), nil)
	verifiers.AddSubscribeStream(subscription, 1, subStream1)

	cmtStream1 := test.NewRPCVerifier(t)
	cmtStream1.Push(initCommitReq(subscriptionPartition{Path: subscription, Partition: 1}), initCommitResp(), nil)
	cmtStream1.Push(commitReq(23), commitResp(1), nil)
	verifiers.AddCommitStream(subscription, 1, cmtStream1)

	// Partition 2
	subStream2 := test.NewRPCVerifier(t)
	subStream2.Push(initSubReq(subscriptionPartition{Path: subscription, Partition: 2}), initSubResp(), nil)
	subStream2.Push(initFlowControlReq(), msgSubResp(msg3), nil)
	errorBarrier := subStream2.PushWithBarrier(nil, nil, serverErr)
	verifiers.AddSubscribeStream(subscription, 2, subStream2)

	cmtStream2 := test.NewRPCVerifier(t)
	cmtStream2.Push(initCommitReq(subscriptionPartition{Path: subscription, Partition: 2}), initCommitResp(), nil)
	cmtStream2.Push(commitReq(45), commitResp(1), nil)
	verifiers.AddCommitStream(subscription, 2, cmtStream2)

	mockServer.OnTestStart(verifiers)
	defer mockServer.OnTestEnd()

	sub := newTestMultiPartitionSubscriber(t, receiver.onMessage, subscription, []int{1, 2})
	if gotErr := sub.WaitStarted(); gotErr != nil {
		t.Errorf("Start() got err: (%v)", gotErr)
	}
	receiver.ValidateMsgs([]*pb.SequencedMessage{msg1, msg3})
	errorBarrier.Release() // Release server error now to ensure test is deterministic
	if gotErr := sub.WaitStopped(); !test.ErrorEqual(gotErr, serverErr) {
		t.Errorf("Final error got: (%v), want: (%v)", gotErr, serverErr)
	}

	// Verify msg2 never received as subscriber has terminated.
	msg2Barrier.Release()
	receiver.VerifyNoMsgs()
}

func (as *assigningSubscriber) Partitions() []int {
	as.mu.Lock()
	defer as.mu.Unlock()

	var partitions []int
	for p := range as.subscribers {
		partitions = append(partitions, p)
	}
	sort.Ints(partitions)
	return partitions
}

func (as *assigningSubscriber) FlushCommits() {
	as.mu.Lock()
	defer as.mu.Unlock()

	for _, sub := range as.subscribers {
		sub.committer.commitOffsetToStream()
	}
}

func newTestAssigningSubscriber(t *testing.T, receiverFunc MessageReceiverFunc, subscriptionPath string) *assigningSubscriber {
	ctx := context.Background()
	subClient, err := newSubscriberClient(ctx, "ignored", testServer.ClientConn())
	if err != nil {
		t.Fatal(err)
	}
	cursorClient, err := newCursorClient(ctx, "ignored", testServer.ClientConn())
	if err != nil {
		t.Fatal(err)
	}
	assignmentClient, err := newPartitionAssignmentClient(ctx, "ignored", testServer.ClientConn())
	if err != nil {
		t.Fatal(err)
	}
	allClients := apiClients{subClient, cursorClient, assignmentClient}

	f := &singlePartitionSubscriberFactory{
		ctx:              ctx,
		log:              nilLogger(),
		subClient:        subClient,
		cursorClient:     cursorClient,
		settings:         testSubscriberSettings(),
		subscriptionPath: subscriptionPath,
		receiver:         receiverFunc,
		disableTasks:     true, // Background tasks disabled to control event order
	}
	sub, err := newAssigningSubscriber(allClients, assignmentClient, fakeGenerateUUID, f)
	if err != nil {
		t.Fatal(err)
	}
	sub.Start()
	return sub
}

func TestAssigningSubscriberAddRemovePartitions(t *testing.T) {
	const subscription = "projects/123456/locations/us-central1-b/subscriptions/my-sub"
	receiver := newTestMessageReceiver(t)
	msg1 := seqMsgWithOffsetAndSize(33, 100)
	msg2 := seqMsgWithOffsetAndSize(34, 200)
	msg3 := seqMsgWithOffsetAndSize(66, 100)
	msg4 := seqMsgWithOffsetAndSize(67, 100)
	msg5 := seqMsgWithOffsetAndSize(88, 100)

	verifiers := test.NewVerifiers(t)

	// Assignment stream
	asnStream := test.NewRPCVerifier(t)
	asnStream.Push(initAssignmentReq(subscription, fakeUUID[:]), assignmentResp([]int64{3, 6}), nil)
	assignmentBarrier := asnStream.PushWithBarrier(assignmentAckReq(), assignmentResp([]int64{3, 8}), nil)
	asnStream.Push(assignmentAckReq(), nil, nil)
	verifiers.AddAssignmentStream(subscription, asnStream)

	// Partition 3
	subStream3 := test.NewRPCVerifier(t)
	subStream3.Push(initSubReq(subscriptionPartition{Path: subscription, Partition: 3}), initSubResp(), nil)
	subStream3.Push(initFlowControlReq(), msgSubResp(msg1), nil)
	msg2Barrier := subStream3.PushWithBarrier(nil, msgSubResp(msg2), nil)
	verifiers.AddSubscribeStream(subscription, 3, subStream3)

	cmtStream3 := test.NewRPCVerifier(t)
	cmtStream3.Push(initCommitReq(subscriptionPartition{Path: subscription, Partition: 3}), initCommitResp(), nil)
	cmtStream3.Push(commitReq(34), commitResp(1), nil)
	cmtStream3.Push(commitReq(35), commitResp(1), nil)
	verifiers.AddCommitStream(subscription, 3, cmtStream3)

	// Partition 6
	subStream6 := test.NewRPCVerifier(t)
	subStream6.Push(initSubReq(subscriptionPartition{Path: subscription, Partition: 6}), initSubResp(), nil)
	subStream6.Push(initFlowControlReq(), msgSubResp(msg3), nil)
	// msg4 should not be received.
	msg4Barrier := subStream6.PushWithBarrier(nil, msgSubResp(msg4), nil)
	verifiers.AddSubscribeStream(subscription, 6, subStream6)

	cmtStream6 := test.NewRPCVerifier(t)
	cmtStream6.Push(initCommitReq(subscriptionPartition{Path: subscription, Partition: 6}), initCommitResp(), nil)
	cmtStream6.Push(commitReq(67), commitResp(1), nil)
	verifiers.AddCommitStream(subscription, 6, cmtStream6)

	// Partition 8
	subStream8 := test.NewRPCVerifier(t)
	subStream8.Push(initSubReq(subscriptionPartition{Path: subscription, Partition: 8}), initSubResp(), nil)
	subStream8.Push(initFlowControlReq(), msgSubResp(msg5), nil)
	verifiers.AddSubscribeStream(subscription, 8, subStream8)

	cmtStream8 := test.NewRPCVerifier(t)
	cmtStream8.Push(initCommitReq(subscriptionPartition{Path: subscription, Partition: 8}), initCommitResp(), nil)
	cmtStream8.Push(commitReq(89), commitResp(1), nil)
	verifiers.AddCommitStream(subscription, 8, cmtStream8)

	mockServer.OnTestStart(verifiers)
	defer mockServer.OnTestEnd()

	sub := newTestAssigningSubscriber(t, receiver.onMessage, subscription)
	if gotErr := sub.WaitStarted(); gotErr != nil {
		t.Errorf("Start() got err: (%v)", gotErr)
	}

	// Partition assignments are initially {3, 6}.
	receiver.ValidateMsgs([]*pb.SequencedMessage{msg1, msg3})
	if got, want := sub.Partitions(), []int{3, 6}; !testutil.Equal(got, want) {
		t.Errorf("subscriber partitions: got %d, want %d", got, want)
	}

	// Partition assignments will now be {3, 8}.
	assignmentBarrier.Release()
	receiver.ValidateMsgs([]*pb.SequencedMessage{msg5})
	if got, want := sub.Partitions(), []int{3, 8}; !testutil.Equal(got, want) {
		t.Errorf("subscriber partitions: got %d, want %d", got, want)
	}

	// msg2 is from partition 3 and should be received. msg4 is from partition 6
	// (removed) and should be discarded.
	sub.FlushCommits()
	msg2Barrier.Release()
	msg4Barrier.Release()
	receiver.ValidateMsgs([]*pb.SequencedMessage{msg2})

	// Stop should flush all commit cursors.
	sub.Stop()
	if gotErr := sub.WaitStopped(); gotErr != nil {
		t.Errorf("Stop() got err: (%v)", gotErr)
	}
}

func TestAssigningSubscriberPermanentError(t *testing.T) {
	const subscription = "projects/123456/locations/us-central1-b/subscriptions/my-sub"
	receiver := newTestMessageReceiver(t)
	msg1 := seqMsgWithOffsetAndSize(11, 100)
	msg2 := seqMsgWithOffsetAndSize(22, 200)
	serverErr := status.Error(codes.FailedPrecondition, "failed")

	verifiers := test.NewVerifiers(t)

	// Assignment stream
	asnStream := test.NewRPCVerifier(t)
	asnStream.Push(initAssignmentReq(subscription, fakeUUID[:]), assignmentResp([]int64{1, 2}), nil)
	errBarrier := asnStream.PushWithBarrier(assignmentAckReq(), nil, serverErr)
	verifiers.AddAssignmentStream(subscription, asnStream)

	// Partition 1
	subStream1 := test.NewRPCVerifier(t)
	subStream1.Push(initSubReq(subscriptionPartition{Path: subscription, Partition: 1}), initSubResp(), nil)
	subStream1.Push(initFlowControlReq(), msgSubResp(msg1), nil)
	verifiers.AddSubscribeStream(subscription, 1, subStream1)

	cmtStream1 := test.NewRPCVerifier(t)
	cmtStream1.Push(initCommitReq(subscriptionPartition{Path: subscription, Partition: 1}), initCommitResp(), nil)
	cmtStream1.Push(commitReq(12), commitResp(1), nil)
	verifiers.AddCommitStream(subscription, 1, cmtStream1)

	// Partition 2
	subStream2 := test.NewRPCVerifier(t)
	subStream2.Push(initSubReq(subscriptionPartition{Path: subscription, Partition: 2}), initSubResp(), nil)
	subStream2.Push(initFlowControlReq(), msgSubResp(msg2), nil)
	verifiers.AddSubscribeStream(subscription, 2, subStream2)

	cmtStream2 := test.NewRPCVerifier(t)
	cmtStream2.Push(initCommitReq(subscriptionPartition{Path: subscription, Partition: 2}), initCommitResp(), nil)
	cmtStream2.Push(commitReq(23), commitResp(1), nil)
	verifiers.AddCommitStream(subscription, 2, cmtStream2)

	mockServer.OnTestStart(verifiers)
	defer mockServer.OnTestEnd()

	sub := newTestAssigningSubscriber(t, receiver.onMessage, subscription)
	if gotErr := sub.WaitStarted(); gotErr != nil {
		t.Errorf("Start() got err: (%v)", gotErr)
	}
	receiver.ValidateMsgs([]*pb.SequencedMessage{msg1, msg2})

	// Permanent assignment stream error should terminate subscriber. Commits are
	// still flushed.
	errBarrier.Release()
	if gotErr := sub.WaitStopped(); !test.ErrorEqual(gotErr, serverErr) {
		t.Errorf("Final error got: (%v), want: (%v)", gotErr, serverErr)
	}
}

func TestNewSubscriberCreatesCorrectImpl(t *testing.T) {
	const subscription = "projects/123456/locations/us-central1-b/subscriptions/my-sub"
	const region = "us-central1"
	receiver := newTestMessageReceiver(t)

	sub, err := NewSubscriber(context.Background(), DefaultReceiveSettings, receiver.onMessage, region, subscription)
	if err != nil {
		t.Errorf("NewSubscriber() got error: %v", err)
	} else if _, ok := sub.(*assigningSubscriber); !ok {
		t.Error("NewSubscriber() did not return a assigningSubscriber")
	}

	settings := DefaultReceiveSettings
	settings.Partitions = []int{1, 2, 3}
	sub, err = NewSubscriber(context.Background(), settings, receiver.onMessage, region, subscription)
	if err != nil {
		t.Errorf("NewSubscriber() got error: %v", err)
	} else if _, ok := sub.(*multiPartitionSubscriber); !ok {
		t.Error("NewSubscriber() did not return a multiPartitionSubscriber")
	}
}

func TestNewSubscriberValidatesSettings(t *testing.T) {
	const subscription = "projects/123456/locations/us-central1-b/subscriptions/my-sub"
	const region = "us-central1"
	receiver := newTestMessageReceiver(t)

	settings := DefaultReceiveSettings
	settings.MaxOutstandingMessages = 0
	if _, err := NewSubscriber(context.Background(), settings, receiver.onMessage, region, subscription); err == nil {
		t.Error("NewSubscriber() did not return error")
	}
}<|MERGE_RESOLUTION|>--- conflicted
+++ resolved
@@ -196,13 +196,8 @@
 		Receiver: newTestMessageReceiver(t),
 		t:        t,
 	}
-<<<<<<< HEAD
 	ts.sub = newSubscribeStream(ctx, subClient, nilLogger(), settings, ts.Receiver.onMessage, subscription, acks, true)
-	ts.initAndStart(t, ts.sub, "Subscriber")
-=======
-	ts.sub = newSubscribeStream(ctx, subClient, settings, ts.Receiver.onMessage, subscription, acks, true)
 	ts.initAndStart(t, ts.sub, "Subscriber", subClient)
->>>>>>> 72d2affb
 	return ts
 }
 
