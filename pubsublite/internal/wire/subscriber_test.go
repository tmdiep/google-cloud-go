// Copyright 2020 Google LLC
//
// Licensed under the Apache License, Version 2.0 (the "License");
// you may not use this file except in compliance with the License.
// You may obtain a copy of the License at
//
//     https://www.apache.org/licenses/LICENSE-2.0
//
// Unless required by applicable law or agreed to in writing, software
// distributed under the License is distributed on an "AS IS" BASIS,
// WITHOUT WARRANTIES OR CONDITIONS OF ANY KIND, either express or implied.
// See the License for the specific language governing permissions and

package wire

import (
	"context"
	"sort"
	"testing"
	"time"

	"cloud.google.com/go/internal/testutil"
	"cloud.google.com/go/pubsublite/internal/test"
	"github.com/golang/protobuf/proto"
	"google.golang.org/grpc/codes"
	"google.golang.org/grpc/status"

	pb "google.golang.org/genproto/googleapis/cloud/pubsublite/v1"
)

func testSubscriberSettings() ReceiveSettings {
	settings := testReceiveSettings()
	settings.MaxOutstandingMessages = 10
	settings.MaxOutstandingBytes = 1000
	return settings
}

// initFlowControlReq returns the first expected flow control request when
// testSubscriberSettings are used.
func initFlowControlReq() *pb.SubscribeRequest {
	return flowControlSubReq(flowControlTokens{Bytes: 1000, Messages: 10})
}

type testMessageReceiver struct {
	t        *testing.T
	received chan *ReceivedMessage
}

func newTestMessageReceiver(t *testing.T) *testMessageReceiver {
	return &testMessageReceiver{
		t:        t,
		received: make(chan *ReceivedMessage, 5),
	}
}

func (tr *testMessageReceiver) onMessages(msgs []*ReceivedMessage) {
	for _, msg := range msgs {
		tr.received <- msg
	}
}

func (tr *testMessageReceiver) ValidateMsg(want *pb.SequencedMessage) AckConsumer {
	select {
	case <-time.After(serviceTestWaitTimeout):
		tr.t.Errorf("Message (%v) not received within %v", want, serviceTestWaitTimeout)
		return nil
	case got := <-tr.received:
		if !proto.Equal(got.Msg, want) {
			tr.t.Errorf("Received message: got (%v), want (%v)", got.Msg, want)
		}
		return got.Ack
	}
}

type ByMsgOffset []*pb.SequencedMessage

func (m ByMsgOffset) Len() int      { return len(m) }
func (m ByMsgOffset) Swap(i, j int) { m[i], m[j] = m[j], m[i] }
func (m ByMsgOffset) Less(i, j int) bool {
	return m[i].GetCursor().GetOffset() < m[j].GetCursor().GetOffset()
}

func (tr *testMessageReceiver) ValidateMsgs(want []*pb.SequencedMessage) {
	var got []*pb.SequencedMessage
	for count := 0; count < len(want); count++ {
		select {
		case <-time.After(serviceTestWaitTimeout):
			tr.t.Errorf("Received messages count: got %d, want %d", count, len(want))
		case received := <-tr.received:
			received.Ack.Ack()
			got = append(got, received.Msg)
		}
	}

	sort.Sort(ByMsgOffset(want))
	sort.Sort(ByMsgOffset(got))
	if !testutil.Equal(got, want) {
		tr.t.Errorf("Received messages: got: %v\nwant: %v", got, want)
	}
}

func (tr *testMessageReceiver) VerifyNoMsgs() {
	select {
	case got := <-tr.received:
		tr.t.Errorf("Got unexpected message: %v", got.Msg)
	case <-time.After(20 * time.Millisecond):
		// Wait to ensure no messages received.
	}
}

// testSubscribeStream wraps a subscribeStream for ease of testing.
type testSubscribeStream struct {
	Receiver *testMessageReceiver
	t        *testing.T
	sub      *subscribeStream
	serviceTestProxy
}

func newTestSubscribeStream(t *testing.T, subscription subscriptionPartition, settings ReceiveSettings, acks *ackTracker) *testSubscribeStream {
	ctx := context.Background()
	subClient, err := newSubscriberClient(ctx, "ignored", testClientOpts...)
	if err != nil {
		t.Fatal(err)
	}

	ts := &testSubscribeStream{
		Receiver: newTestMessageReceiver(t),
		t:        t,
	}
	ts.sub = newSubscribeStream(ctx, subClient, settings, ts.Receiver.onMessages, subscription, acks, true)
	ts.initAndStart(t, ts.sub, "Subscriber")
	return ts
}

// SendBatchFlowControl invokes the periodic background batch flow control. Note
// that the periodic task is disabled in tests.
func (ts *testSubscribeStream) SendBatchFlowControl() {
	ts.sub.sendBatchFlowControl()
}

func TestSubscribeStreamReconnect(t *testing.T) {
	subscription := subscriptionPartition{"projects/123456/locations/us-central1-b/subscriptions/my-sub", 0}
	acks := newAckTracker()
	msg1 := seqMsgWithOffsetAndSize(67, 200)
	msg2 := seqMsgWithOffsetAndSize(68, 100)
	permanentErr := status.Error(codes.FailedPrecondition, "permanent failure")

	verifiers := test.NewVerifiers(t)

	stream1 := test.NewRPCVerifier(t)
	stream1.Push(initSubReq(subscription), initSubResp(), nil)
	stream1.Push(initFlowControlReq(), msgSubResp(msg1), nil)
	stream1.Push(nil, nil, status.Error(codes.Unavailable, "server unavailable"))
	verifiers.AddSubscribeStream(subscription.Path, subscription.Partition, stream1)

	// When reconnected, the subscribeStream should seek to msg2 and have
	// subtracted flow control tokens.
	stream2 := test.NewRPCVerifier(t)
	stream2.Push(initSubReq(subscription), initSubResp(), nil)
	stream2.Push(seekReq(68), seekResp(68), nil)
	stream2.Push(flowControlSubReq(flowControlTokens{Bytes: 800, Messages: 9}), msgSubResp(msg2), nil)
	// Subscriber should terminate on permanent error.
	stream2.Push(nil, nil, permanentErr)
	verifiers.AddSubscribeStream(subscription.Path, subscription.Partition, stream2)

	mockServer.OnTestStart(verifiers)
	defer mockServer.OnTestEnd()

	sub := newTestSubscribeStream(t, subscription, testSubscriberSettings(), acks)
	if gotErr := sub.StartError(); gotErr != nil {
		t.Errorf("Start() got err: (%v)", gotErr)
	}
	sub.Receiver.ValidateMsg(msg1)
	sub.Receiver.ValidateMsg(msg2)
	if gotErr := sub.FinalError(); !test.ErrorEqual(gotErr, permanentErr) {
		t.Errorf("Final err: (%v), want: (%v)", gotErr, permanentErr)
	}
}

func TestSubscribeStreamFlowControlBatching(t *testing.T) {
	subscription := subscriptionPartition{"projects/123456/locations/us-central1-b/subscriptions/my-sub", 0}
	acks := newAckTracker()
	msg1 := seqMsgWithOffsetAndSize(67, 200)
	msg2 := seqMsgWithOffsetAndSize(68, 100)
	serverErr := status.Error(codes.InvalidArgument, "verifies flow control received")

	verifiers := test.NewVerifiers(t)
	stream := test.NewRPCVerifier(t)
	stream.Push(initSubReq(subscription), initSubResp(), nil)
	stream.Push(initFlowControlReq(), msgSubResp(msg1, msg2), nil)
	// Batch flow control request expected.
	stream.Push(flowControlSubReq(flowControlTokens{Bytes: 300, Messages: 2}), nil, serverErr)
	verifiers.AddSubscribeStream(subscription.Path, subscription.Partition, stream)

	mockServer.OnTestStart(verifiers)
	defer mockServer.OnTestEnd()

	sub := newTestSubscribeStream(t, subscription, testSubscriberSettings(), acks)
	if gotErr := sub.StartError(); gotErr != nil {
		t.Errorf("Start() got err: (%v)", gotErr)
	}
	sub.Receiver.ValidateMsg(msg1)
	sub.Receiver.ValidateMsg(msg2)
	sub.sub.onAckAsync(msg1.SizeBytes)
	sub.sub.onAckAsync(msg2.SizeBytes)
	sub.sub.sendBatchFlowControl()
	if gotErr := sub.FinalError(); !test.ErrorEqual(gotErr, serverErr) {
		t.Errorf("Final err: (%v), want: (%v)", gotErr, serverErr)
	}
}

func TestSubscribeStreamExpediteFlowControl(t *testing.T) {
	subscription := subscriptionPartition{"projects/123456/locations/us-central1-b/subscriptions/my-sub", 0}
	acks := newAckTracker()
	msg1 := seqMsgWithOffsetAndSize(67, 250)
	// MaxOutstandingBytes = 1000, so msg2 pushes the pending flow control bytes
	// over the expediteBatchRequestRatio=50% threshold in flowControlBatcher.
	msg2 := seqMsgWithOffsetAndSize(68, 251)
	serverErr := status.Error(codes.InvalidArgument, "verifies flow control received")

	verifiers := test.NewVerifiers(t)
	stream := test.NewRPCVerifier(t)
	stream.Push(initSubReq(subscription), initSubResp(), nil)
	stream.Push(initFlowControlReq(), msgSubResp(msg1, msg2), nil)
	// Batch flow control request expected.
	stream.Push(flowControlSubReq(flowControlTokens{Bytes: 501, Messages: 2}), nil, serverErr)
	verifiers.AddSubscribeStream(subscription.Path, subscription.Partition, stream)

	mockServer.OnTestStart(verifiers)
	defer mockServer.OnTestEnd()

	sub := newTestSubscribeStream(t, subscription, testSubscriberSettings(), acks)
	if gotErr := sub.StartError(); gotErr != nil {
		t.Errorf("Start() got err: (%v)", gotErr)
	}
	sub.Receiver.ValidateMsg(msg1)
	sub.Receiver.ValidateMsg(msg2)
	sub.sub.onAckAsync(msg1.SizeBytes)
	sub.sub.onAckAsync(msg2.SizeBytes)
	// Note: the ack for msg2 automatically triggers sending the flow control.
	if gotErr := sub.FinalError(); !test.ErrorEqual(gotErr, serverErr) {
		t.Errorf("Final err: (%v), want: (%v)", gotErr, serverErr)
	}
}

func TestSubscribeStreamInvalidInitialResponse(t *testing.T) {
	subscription := subscriptionPartition{"projects/123456/locations/us-central1-b/subscriptions/my-sub", 0}
	acks := newAckTracker()

	verifiers := test.NewVerifiers(t)
	stream := test.NewRPCVerifier(t)
	stream.Push(initSubReq(subscription), seekResp(0), nil) // Seek instead of init response
	verifiers.AddSubscribeStream(subscription.Path, subscription.Partition, stream)

	mockServer.OnTestStart(verifiers)
	defer mockServer.OnTestEnd()

	sub := newTestSubscribeStream(t, subscription, testSubscriberSettings(), acks)
	if gotErr, wantErr := sub.StartError(), errInvalidInitialSubscribeResponse; !test.ErrorEqual(gotErr, wantErr) {
		t.Errorf("Start got err: (%v), want: (%v)", gotErr, wantErr)
	}
}

func TestSubscribeStreamDuplicateInitialResponse(t *testing.T) {
	subscription := subscriptionPartition{"projects/123456/locations/us-central1-b/subscriptions/my-sub", 0}
	acks := newAckTracker()

	verifiers := test.NewVerifiers(t)
	stream := test.NewRPCVerifier(t)
	stream.Push(initSubReq(subscription), initSubResp(), nil)
	stream.Push(initFlowControlReq(), initSubResp(), nil) // Second initial response
	verifiers.AddSubscribeStream(subscription.Path, subscription.Partition, stream)

	mockServer.OnTestStart(verifiers)
	defer mockServer.OnTestEnd()

	sub := newTestSubscribeStream(t, subscription, testSubscriberSettings(), acks)
	if gotErr := sub.StartError(); gotErr != nil {
		t.Errorf("Start() got err: (%v)", gotErr)
	}
	if gotErr, wantErr := sub.FinalError(), errInvalidSubscribeResponse; !test.ErrorEqual(gotErr, wantErr) {
		t.Errorf("Final err: (%v), want: (%v)", gotErr, wantErr)
	}
}

func TestSubscribeStreamSpuriousSeekResponse(t *testing.T) {
	subscription := subscriptionPartition{"projects/123456/locations/us-central1-b/subscriptions/my-sub", 0}
	acks := newAckTracker()

	verifiers := test.NewVerifiers(t)
	stream := test.NewRPCVerifier(t)
	stream.Push(initSubReq(subscription), initSubResp(), nil)
	stream.Push(initFlowControlReq(), seekResp(1), nil) // Seek response with no seek request
	verifiers.AddSubscribeStream(subscription.Path, subscription.Partition, stream)

	mockServer.OnTestStart(verifiers)
	defer mockServer.OnTestEnd()

	sub := newTestSubscribeStream(t, subscription, testSubscriberSettings(), acks)
	if gotErr := sub.StartError(); gotErr != nil {
		t.Errorf("Start() got err: (%v)", gotErr)
	}
	if gotErr, wantErr := sub.FinalError(), errNoInFlightSeek; !test.ErrorEqual(gotErr, wantErr) {
		t.Errorf("Final err: (%v), want: (%v)", gotErr, wantErr)
	}
}

func TestSubscribeStreamNoMessages(t *testing.T) {
	subscription := subscriptionPartition{"projects/123456/locations/us-central1-b/subscriptions/my-sub", 0}
	acks := newAckTracker()

	verifiers := test.NewVerifiers(t)
	stream := test.NewRPCVerifier(t)
	stream.Push(initSubReq(subscription), initSubResp(), nil)
	stream.Push(initFlowControlReq(), msgSubResp(), nil) // No messages in response
	verifiers.AddSubscribeStream(subscription.Path, subscription.Partition, stream)

	mockServer.OnTestStart(verifiers)
	defer mockServer.OnTestEnd()

	sub := newTestSubscribeStream(t, subscription, testSubscriberSettings(), acks)
	if gotErr := sub.StartError(); gotErr != nil {
		t.Errorf("Start() got err: (%v)", gotErr)
	}
	if gotErr, wantErr := sub.FinalError(), errServerNoMessages; !test.ErrorEqual(gotErr, wantErr) {
		t.Errorf("Final err: (%v), want: (%v)", gotErr, wantErr)
	}
}

func TestSubscribeStreamMessagesOutOfOrder(t *testing.T) {
	subscription := subscriptionPartition{"projects/123456/locations/us-central1-b/subscriptions/my-sub", 0}
	acks := newAckTracker()
	msg1 := seqMsgWithOffsetAndSize(56, 100)
	msg2 := seqMsgWithOffsetAndSize(55, 100) // Offset before msg1

	verifiers := test.NewVerifiers(t)
	stream := test.NewRPCVerifier(t)
	stream.Push(initSubReq(subscription), initSubResp(), nil)
	stream.Push(initFlowControlReq(), msgSubResp(msg1), nil)
	stream.Push(nil, msgSubResp(msg2), nil)
	verifiers.AddSubscribeStream(subscription.Path, subscription.Partition, stream)

	mockServer.OnTestStart(verifiers)
	defer mockServer.OnTestEnd()

	sub := newTestSubscribeStream(t, subscription, testSubscriberSettings(), acks)
	if gotErr := sub.StartError(); gotErr != nil {
		t.Errorf("Start() got err: (%v)", gotErr)
	}
	sub.Receiver.ValidateMsg(msg1)
	if gotErr, msg := sub.FinalError(), "start offset = 55, expected >= 57"; !test.ErrorHasMsg(gotErr, msg) {
		t.Errorf("Final err: (%v), want msg: %q", gotErr, msg)
	}
}

func TestSubscribeStreamFlowControlOverflow(t *testing.T) {
	subscription := subscriptionPartition{"projects/123456/locations/us-central1-b/subscriptions/my-sub", 0}
	acks := newAckTracker()
	msg1 := seqMsgWithOffsetAndSize(56, 900)
	msg2 := seqMsgWithOffsetAndSize(57, 101) // Overflows ReceiveSettings.MaxOutstandingBytes = 1000

	verifiers := test.NewVerifiers(t)
	stream := test.NewRPCVerifier(t)
	stream.Push(initSubReq(subscription), initSubResp(), nil)
	stream.Push(initFlowControlReq(), msgSubResp(msg1), nil)
	stream.Push(nil, msgSubResp(msg2), nil)
	verifiers.AddSubscribeStream(subscription.Path, subscription.Partition, stream)

	mockServer.OnTestStart(verifiers)
	defer mockServer.OnTestEnd()

	sub := newTestSubscribeStream(t, subscription, testSubscriberSettings(), acks)
	if gotErr := sub.StartError(); gotErr != nil {
		t.Errorf("Start() got err: (%v)", gotErr)
	}
	sub.Receiver.ValidateMsg(msg1)
	if gotErr, wantErr := sub.FinalError(), errTokenCounterBytesNegative; !test.ErrorEqual(gotErr, wantErr) {
		t.Errorf("Final err: (%v), want: (%v)", gotErr, wantErr)
	}
}

func newTestSinglePartitionSubscriber(t *testing.T, receiverFunc MessageReceiverFunc, subscription subscriptionPartition) *singlePartitionSubscriber {
	ctx := context.Background()
	subClient, err := newSubscriberClient(ctx, "ignored", testClientOpts...)
	if err != nil {
		t.Fatal(err)
	}
	cursorClient, err := newCursorClient(ctx, "ignored", testClientOpts...)
	if err != nil {
		t.Fatal(err)
	}

	f := &singlePartitionSubscriberFactory{
		ctx:              ctx,
		subClient:        subClient,
		cursorClient:     cursorClient,
		settings:         testSubscriberSettings(),
		subscriptionPath: subscription.Path,
		receiver:         receiverFunc,
		disableTasks:     true, // Background tasks disabled to control event order
	}
	sub := f.New(subscription.Partition)
	sub.Start()
	return sub
}

func TestSinglePartitionSubscriberStartStop(t *testing.T) {
	subscription := subscriptionPartition{"projects/123456/locations/us-central1-b/subscriptions/my-sub", 0}
	receiver := newTestMessageReceiver(t)

	verifiers := test.NewVerifiers(t)

	// Verifies the behavior of the subscribeStream and committer when they are
	// stopped before any messages are received.
	subStream := test.NewRPCVerifier(t)
	subStream.Push(initSubReq(subscription), initSubResp(), nil)
	barrier := subStream.PushWithBarrier(initFlowControlReq(), nil, nil)
	verifiers.AddSubscribeStream(subscription.Path, subscription.Partition, subStream)

	cmtStream := test.NewRPCVerifier(t)
	cmtStream.Push(initCommitReq(subscription), initCommitResp(), nil)
	verifiers.AddCommitStream(subscription.Path, subscription.Partition, cmtStream)

	mockServer.OnTestStart(verifiers)
	defer mockServer.OnTestEnd()

	sub := newTestSinglePartitionSubscriber(t, receiver.onMessages, subscription)
	if gotErr := sub.WaitStarted(); gotErr != nil {
		t.Errorf("Start() got err: (%v)", gotErr)
	}
	barrier.Release() // To ensure the test is deterministic (i.e. flow control req always received)
	sub.Stop()
	if gotErr := sub.WaitStopped(); gotErr != nil {
		t.Errorf("Stop() got err: (%v)", gotErr)
	}
}

func TestSinglePartitionSubscriberSimpleMsgAck(t *testing.T) {
	subscription := subscriptionPartition{"projects/123456/locations/us-central1-b/subscriptions/my-sub", 0}
	receiver := newTestMessageReceiver(t)
	msg1 := seqMsgWithOffsetAndSize(22, 100)
	msg2 := seqMsgWithOffsetAndSize(23, 200)

	verifiers := test.NewVerifiers(t)

	subStream := test.NewRPCVerifier(t)
	subStream.Push(initSubReq(subscription), initSubResp(), nil)
	subStream.Push(initFlowControlReq(), msgSubResp(msg1, msg2), nil)
	verifiers.AddSubscribeStream(subscription.Path, subscription.Partition, subStream)

	cmtStream := test.NewRPCVerifier(t)
	cmtStream.Push(initCommitReq(subscription), initCommitResp(), nil)
	cmtStream.Push(commitReq(24), commitResp(1), nil)
	verifiers.AddCommitStream(subscription.Path, subscription.Partition, cmtStream)

	mockServer.OnTestStart(verifiers)
	defer mockServer.OnTestEnd()

	sub := newTestSinglePartitionSubscriber(t, receiver.onMessages, subscription)
	if gotErr := sub.WaitStarted(); gotErr != nil {
		t.Errorf("Start() got err: (%v)", gotErr)
	}
	receiver.ValidateMsg(msg1).Ack()
	receiver.ValidateMsg(msg2).Ack()
	sub.Stop()
	if gotErr := sub.WaitStopped(); gotErr != nil {
		t.Errorf("Stop() got err: (%v)", gotErr)
	}
}

/*
func TestSinglePartitionSubscriberPermanentError(t *testing.T) {
	subscription := subscriptionPartition{"projects/123456/locations/us-central1-b/subscriptions/my-sub", 0}
	receiver := newTestMessageReceiver(t)
	msg := seqMsgWithOffsetAndSize(15, 100)
	serverErr := status.Error(codes.NotFound, "failed")

	verifiers := test.NewVerifiers(t)

	subStream := test.NewRPCVerifier(t)
	subStream.Push(initSubReq(subscription), initSubResp(), nil)
	subStream.Push(initFlowControlReq(), msgSubResp(msg), nil)
	subStream.Push(nil, nil, serverErr)
	verifiers.AddSubscribeStream(subscription.Path, subscription.Partition, subStream)

	cmtStream := test.NewRPCVerifier(t)
	cmtStream.Push(initCommitReq(subscription), initCommitResp(), nil)
	cmtStream.Push(commitReq(16), commitResp(1), nil)
	verifiers.AddCommitStream(subscription.Path, subscription.Partition, cmtStream)

	mockServer.OnTestStart(verifiers)
	defer mockServer.OnTestEnd()

	sub := newTestSinglePartitionSubscriber(t, receiver.onMessages, subscription)
	if gotErr := sub.WaitStarted(); gotErr != nil {
		t.Errorf("Start() got err: (%v)", gotErr)
	}

	receiver.ValidateMsg(msg).Ack()
	// TODO: what if commiter stops first? Maybe better tested with nack.
	if gotErr := sub.WaitStopped(); gotErr != nil {
		t.Errorf("Final error got: (%v), want: (%v)", gotErr, serverErr)
	}
}
*/
/*
func TestSinglePartitionSubscriberStopBetweenMessages(t *testing.T) {
	subscription := subscriptionPartition{"projects/123456/locations/us-central1-b/subscriptions/my-sub", 0}
	msg1 := seqMsgWithOffsetAndSize(22, 100)
	msg2 := seqMsgWithOffsetAndSize(33, 200)

	verifiers := test.NewVerifiers(t)

	subStream := test.NewRPCVerifier(t)
	subStream.Push(initSubReq(subscription), initSubResp(), nil)
	subStream.Push(initFlowControlReq(), msgSubResp(msg1, msg2), nil)
	verifiers.AddSubscribeStream(subscription.Path, subscription.Partition, subStream)

	cmtStream := test.NewRPCVerifier(t)
	cmtStream.Push(initCommitReq(subscription), initCommitResp(), nil)
	// Note: msg2 never delivered to the client and never acked.
	cmtStream.Push(commitReq(23), commitResp(1), nil)
	verifiers.AddCommitStream(subscription.Path, subscription.Partition, cmtStream)

	mockServer.OnTestStart(verifiers)
	defer mockServer.OnTestEnd()

	var aSub atomic.Value // Stores a *singlePartitionSubscriber
	var msgCount int32
	onMessage := func(gotMsg *pb.SequencedMessage, ack AckConsumer) {
		atomic.AddInt32(&msgCount, 1)
		ack.Ack()

		// Stop the subscriber directly in the message receiver func to terminate
		// in the middle of processing a received message batch.
		sub := aSub.Load().(*singlePartitionSubscriber)
		sub.Stop()
	}

	sub := newTestSinglePartitionSubscriber(t, onMessage, subscription)
	aSub.Store(sub)
	if gotErr := sub.WaitStarted(); gotErr != nil {
		t.Errorf("Start() got err: (%v)", gotErr)
	}
	if gotErr := sub.WaitStopped(); gotErr != nil {
		t.Errorf("Stop() got err: (%v)", gotErr)
	}
	if got, want := atomic.LoadInt32(&msgCount), int32(1); got != want {
		t.Errorf("Received message count: got %d, want %d", got, want)
	}
}
*/

func newTestMultiPartitionSubscriber(t *testing.T, receiverFunc MessageReceiverFunc, subscriptionPath string, partitions []int) *multiPartitionSubscriber {
	ctx := context.Background()
	subClient, err := newSubscriberClient(ctx, "ignored", testClientOpts...)
	if err != nil {
		t.Fatal(err)
	}
	cursorClient, err := newCursorClient(ctx, "ignored", testClientOpts...)
	if err != nil {
		t.Fatal(err)
	}

	f := &singlePartitionSubscriberFactory{
		ctx:              ctx,
		subClient:        subClient,
		cursorClient:     cursorClient,
		settings:         testSubscriberSettings(),
		subscriptionPath: subscriptionPath,
		receiver:         receiverFunc,
		disableTasks:     true, // Background tasks disabled to control event order
	}
	f.settings.Partitions = partitions
	sub := newMultiPartitionSubscriber(f)
	sub.Start()
	return sub
}

func TestMultiPartitionSubscriberMultipleMessages(t *testing.T) {
	const subscription = "projects/123456/locations/us-central1-b/subscriptions/my-sub"
	receiver := newTestMessageReceiver(t)
	msg1 := seqMsgWithOffsetAndSize(22, 100)
	msg2 := seqMsgWithOffsetAndSize(23, 200)
	msg3 := seqMsgWithOffsetAndSize(44, 100)
	msg4 := seqMsgWithOffsetAndSize(45, 200)

	verifiers := test.NewVerifiers(t)

	// Partition 1
	subStream1 := test.NewRPCVerifier(t)
	subStream1.Push(initSubReq(subscriptionPartition{Path: subscription, Partition: 1}), initSubResp(), nil)
	subStream1.Push(initFlowControlReq(), msgSubResp(msg1), nil)
	subStream1.Push(nil, msgSubResp(msg2), nil)
	verifiers.AddSubscribeStream(subscription, 1, subStream1)

	cmtStream1 := test.NewRPCVerifier(t)
	cmtStream1.Push(initCommitReq(subscriptionPartition{Path: subscription, Partition: 1}), initCommitResp(), nil)
	cmtStream1.Push(commitReq(24), commitResp(1), nil)
	verifiers.AddCommitStream(subscription, 1, cmtStream1)

	// Partition 2
	subStream2 := test.NewRPCVerifier(t)
	subStream2.Push(initSubReq(subscriptionPartition{Path: subscription, Partition: 2}), initSubResp(), nil)
	subStream2.Push(initFlowControlReq(), msgSubResp(msg3), nil)
	subStream2.Push(nil, msgSubResp(msg4), nil)
	verifiers.AddSubscribeStream(subscription, 2, subStream2)

	cmtStream2 := test.NewRPCVerifier(t)
	cmtStream2.Push(initCommitReq(subscriptionPartition{Path: subscription, Partition: 2}), initCommitResp(), nil)
	cmtStream2.Push(commitReq(46), commitResp(1), nil)
	verifiers.AddCommitStream(subscription, 2, cmtStream2)

	mockServer.OnTestStart(verifiers)
	defer mockServer.OnTestEnd()

	sub := newTestMultiPartitionSubscriber(t, receiver.onMessages, subscription, []int{1, 2})
	if gotErr := sub.WaitStarted(); gotErr != nil {
		t.Errorf("Start() got err: (%v)", gotErr)
	}
	receiver.ValidateMsgs([]*pb.SequencedMessage{msg1, msg2, msg3, msg4})
	sub.Stop()
	if gotErr := sub.WaitStopped(); gotErr != nil {
		t.Errorf("Stop() got err: (%v)", gotErr)
	}
}

func TestMultiPartitionSubscriberPermanentError(t *testing.T) {
	const subscription = "projects/123456/locations/us-central1-b/subscriptions/my-sub"
	receiver := newTestMessageReceiver(t)
	msg1 := seqMsgWithOffsetAndSize(22, 100)
	msg2 := seqMsgWithOffsetAndSize(23, 200)
	msg3 := seqMsgWithOffsetAndSize(44, 100)
	serverErr := status.Error(codes.FailedPrecondition, "failed")

	verifiers := test.NewVerifiers(t)

	// Partition 1
	subStream1 := test.NewRPCVerifier(t)
	subStream1.Push(initSubReq(subscriptionPartition{Path: subscription, Partition: 1}), initSubResp(), nil)
	subStream1.Push(initFlowControlReq(), msgSubResp(msg1), nil)
	msg2Barrier := subStream1.PushWithBarrier(nil, msgSubResp(msg2), nil)
	verifiers.AddSubscribeStream(subscription, 1, subStream1)

	cmtStream1 := test.NewRPCVerifier(t)
	cmtStream1.Push(initCommitReq(subscriptionPartition{Path: subscription, Partition: 1}), initCommitResp(), nil)
	cmtStream1.Push(commitReq(23), commitResp(1), nil)
	verifiers.AddCommitStream(subscription, 1, cmtStream1)

	// Partition 2
	subStream2 := test.NewRPCVerifier(t)
	subStream2.Push(initSubReq(subscriptionPartition{Path: subscription, Partition: 2}), initSubResp(), nil)
	subStream2.Push(initFlowControlReq(), msgSubResp(msg3), nil)
	errorBarrier := subStream2.PushWithBarrier(nil, nil, serverErr)
	verifiers.AddSubscribeStream(subscription, 2, subStream2)

	cmtStream2 := test.NewRPCVerifier(t)
	cmtStream2.Push(initCommitReq(subscriptionPartition{Path: subscription, Partition: 2}), initCommitResp(), nil)
	cmtStream2.Push(commitReq(45), commitResp(1), nil)
	verifiers.AddCommitStream(subscription, 2, cmtStream2)

	mockServer.OnTestStart(verifiers)
	defer mockServer.OnTestEnd()

	sub := newTestMultiPartitionSubscriber(t, receiver.onMessages, subscription, []int{1, 2})
	if gotErr := sub.WaitStarted(); gotErr != nil {
		t.Errorf("Start() got err: (%v)", gotErr)
	}
	receiver.ValidateMsgs([]*pb.SequencedMessage{msg1, msg3})
	errorBarrier.Release() // Release server error now to ensure test is deterministic
	if gotErr := sub.WaitStopped(); !test.ErrorEqual(gotErr, serverErr) {
		t.Errorf("Final error got: (%v), want: (%v)", gotErr, serverErr)
	}

	// Verify msg2 never received as subscriber has terminated.
	msg2Barrier.Release()
	receiver.VerifyNoMsgs()
}

func (as *assigningSubscriber) Partitions() []int {
	as.mu.Lock()
	defer as.mu.Unlock()

	var partitions []int
	for p := range as.subscribers {
		partitions = append(partitions, p)
	}
	sort.Ints(partitions)
	return partitions
}

func (as *assigningSubscriber) FlushCommits() {
	as.mu.Lock()
	defer as.mu.Unlock()

	for _, sub := range as.subscribers {
		sub.committer.commitOffsetToStream()
	}
}

func newTestAssigningSubscriber(t *testing.T, receiverFunc MessageReceiverFunc, subscriptionPath string) *assigningSubscriber {
	ctx := context.Background()
	subClient, err := newSubscriberClient(ctx, "ignored", testClientOpts...)
	if err != nil {
		t.Fatal(err)
	}
	cursorClient, err := newCursorClient(ctx, "ignored", testClientOpts...)
	if err != nil {
		t.Fatal(err)
	}
	assignmentClient, err := newPartitionAssignmentClient(ctx, "ignored", testClientOpts...)
	if err != nil {
		t.Fatal(err)
	}

	f := &singlePartitionSubscriberFactory{
		ctx:              ctx,
		subClient:        subClient,
		cursorClient:     cursorClient,
		settings:         testSubscriberSettings(),
		subscriptionPath: subscriptionPath,
		receiver:         receiverFunc,
		disableTasks:     true, // Background tasks disabled to control event order
	}
	sub, err := newAssigningSubscriber(assignmentClient, fakeGenerateUUID, f)
	if err != nil {
		t.Fatal(err)
	}
	sub.Start()
	return sub
}

<<<<<<< HEAD
/*
func TestAssigningSubscriberDiscardsAssignmentsAfterStop(t *testing.T) {
	const subscription = "projects/123456/locations/us-central1-b/subscriptions/my-sub"
	receiver := newTestMessageReceiver(t)

	verifiers := test.NewVerifiers(t)
	stream := test.NewRPCVerifier(t)
	barrier1 := stream.PushWithBarrier(initAssignmentReq(subscription, fakeUUID[:]), nil, nil)
	barrier2 := stream.PushWithBarrier(nil, assignmentResp([]int64{3}), nil)
	verifiers.AddAssignmentStream(subscription, stream)

	mockServer.OnTestStart(verifiers)
	defer mockServer.OnTestEnd()

	sub := newTestAssigningSubscriber(t, receiver.onMessages, subscription)
	if gotErr := sub.WaitStarted(); gotErr != nil {
		t.Errorf("Start() got err: (%v)", gotErr)
	}
	// To ensure test is deterministic, i.e. server must receive initial request
	// before stopping the client.
	barrier1.Release()
	sub.Stop()
	barrier2.Release()
	if gotErr := sub.WaitStopped(); gotErr != nil {
		t.Errorf("Stop() got err: (%v)", gotErr)
	}
}
*/

=======
>>>>>>> ef0f38e0
func TestAssigningSubscriberAddRemovePartitions(t *testing.T) {
	const subscription = "projects/123456/locations/us-central1-b/subscriptions/my-sub"
	receiver := newTestMessageReceiver(t)
	msg1 := seqMsgWithOffsetAndSize(33, 100)
	msg2 := seqMsgWithOffsetAndSize(34, 200)
	msg3 := seqMsgWithOffsetAndSize(66, 100)
	msg4 := seqMsgWithOffsetAndSize(67, 100)
	msg5 := seqMsgWithOffsetAndSize(88, 100)

	verifiers := test.NewVerifiers(t)

	// Assignment stream
	asnStream := test.NewRPCVerifier(t)
	asnStream.Push(initAssignmentReq(subscription, fakeUUID[:]), assignmentResp([]int64{3, 6}), nil)
	assignmentBarrier := asnStream.PushWithBarrier(assignmentAckReq(), assignmentResp([]int64{3, 8}), nil)
	asnStream.Push(assignmentAckReq(), nil, nil)
	verifiers.AddAssignmentStream(subscription, asnStream)

	// Partition 3
	subStream3 := test.NewRPCVerifier(t)
	subStream3.Push(initSubReq(subscriptionPartition{Path: subscription, Partition: 3}), initSubResp(), nil)
	subStream3.Push(initFlowControlReq(), msgSubResp(msg1), nil)
	msg2Barrier := subStream3.PushWithBarrier(nil, msgSubResp(msg2), nil)
	verifiers.AddSubscribeStream(subscription, 3, subStream3)

	cmtStream3 := test.NewRPCVerifier(t)
	cmtStream3.Push(initCommitReq(subscriptionPartition{Path: subscription, Partition: 3}), initCommitResp(), nil)
	cmtStream3.Push(commitReq(34), commitResp(1), nil)
	cmtStream3.Push(commitReq(35), commitResp(1), nil)
	verifiers.AddCommitStream(subscription, 3, cmtStream3)

	// Partition 6
	subStream6 := test.NewRPCVerifier(t)
	subStream6.Push(initSubReq(subscriptionPartition{Path: subscription, Partition: 6}), initSubResp(), nil)
	subStream6.Push(initFlowControlReq(), msgSubResp(msg3), nil)
	// msg4 should not be received.
	msg4Barrier := subStream6.PushWithBarrier(nil, msgSubResp(msg4), nil)
	verifiers.AddSubscribeStream(subscription, 6, subStream6)

	cmtStream6 := test.NewRPCVerifier(t)
	cmtStream6.Push(initCommitReq(subscriptionPartition{Path: subscription, Partition: 6}), initCommitResp(), nil)
	cmtStream6.Push(commitReq(67), commitResp(1), nil)
	verifiers.AddCommitStream(subscription, 6, cmtStream6)

	// Partition 8
	subStream8 := test.NewRPCVerifier(t)
	subStream8.Push(initSubReq(subscriptionPartition{Path: subscription, Partition: 8}), initSubResp(), nil)
	subStream8.Push(initFlowControlReq(), msgSubResp(msg5), nil)
	verifiers.AddSubscribeStream(subscription, 8, subStream8)

	cmtStream8 := test.NewRPCVerifier(t)
	cmtStream8.Push(initCommitReq(subscriptionPartition{Path: subscription, Partition: 8}), initCommitResp(), nil)
	cmtStream8.Push(commitReq(89), commitResp(1), nil)
	verifiers.AddCommitStream(subscription, 8, cmtStream8)

	mockServer.OnTestStart(verifiers)
	defer mockServer.OnTestEnd()

	sub := newTestAssigningSubscriber(t, receiver.onMessages, subscription)
	if gotErr := sub.WaitStarted(); gotErr != nil {
		t.Errorf("Start() got err: (%v)", gotErr)
	}

	// Partition assignments are initially {3, 6}.
	receiver.ValidateMsgs([]*pb.SequencedMessage{msg1, msg3})
	if got, want := sub.Partitions(), []int{3, 6}; !testutil.Equal(got, want) {
		t.Errorf("subscriber partitions: got %d, want %d", got, want)
	}

	// Partition assignments will now be {3, 8}.
	assignmentBarrier.Release()
	receiver.ValidateMsgs([]*pb.SequencedMessage{msg5})
	if got, want := sub.Partitions(), []int{3, 8}; !testutil.Equal(got, want) {
		t.Errorf("subscriber partitions: got %d, want %d", got, want)
	}

	// msg2 is from partition 3 and should be received. msg4 is from partition 6
	// (removed) and should be discarded.
	sub.FlushCommits()
	msg2Barrier.Release()
	msg4Barrier.Release()
	receiver.ValidateMsgs([]*pb.SequencedMessage{msg2})

	// Stop should flush all commit cursors.
	sub.Stop()
	if gotErr := sub.WaitStopped(); gotErr != nil {
		t.Errorf("Stop() got err: (%v)", gotErr)
	}
}

func TestAssigningSubscriberPermanentError(t *testing.T) {
	const subscription = "projects/123456/locations/us-central1-b/subscriptions/my-sub"
	receiver := newTestMessageReceiver(t)
	msg1 := seqMsgWithOffsetAndSize(11, 100)
	msg2 := seqMsgWithOffsetAndSize(22, 200)
	serverErr := status.Error(codes.FailedPrecondition, "failed")

	verifiers := test.NewVerifiers(t)

	// Assignment stream
	asnStream := test.NewRPCVerifier(t)
	asnStream.Push(initAssignmentReq(subscription, fakeUUID[:]), assignmentResp([]int64{1, 2}), nil)
	errBarrier := asnStream.PushWithBarrier(assignmentAckReq(), nil, serverErr)
	verifiers.AddAssignmentStream(subscription, asnStream)

	// Partition 1
	subStream1 := test.NewRPCVerifier(t)
	subStream1.Push(initSubReq(subscriptionPartition{Path: subscription, Partition: 1}), initSubResp(), nil)
	subStream1.Push(initFlowControlReq(), msgSubResp(msg1), nil)
	verifiers.AddSubscribeStream(subscription, 1, subStream1)

	cmtStream1 := test.NewRPCVerifier(t)
	cmtStream1.Push(initCommitReq(subscriptionPartition{Path: subscription, Partition: 1}), initCommitResp(), nil)
	cmtStream1.Push(commitReq(12), commitResp(1), nil)
	verifiers.AddCommitStream(subscription, 1, cmtStream1)

	// Partition 2
	subStream2 := test.NewRPCVerifier(t)
	subStream2.Push(initSubReq(subscriptionPartition{Path: subscription, Partition: 2}), initSubResp(), nil)
	subStream2.Push(initFlowControlReq(), msgSubResp(msg2), nil)
	verifiers.AddSubscribeStream(subscription, 2, subStream2)

	cmtStream2 := test.NewRPCVerifier(t)
	cmtStream2.Push(initCommitReq(subscriptionPartition{Path: subscription, Partition: 2}), initCommitResp(), nil)
	cmtStream2.Push(commitReq(23), commitResp(1), nil)
	verifiers.AddCommitStream(subscription, 2, cmtStream2)

	mockServer.OnTestStart(verifiers)
	defer mockServer.OnTestEnd()

	sub := newTestAssigningSubscriber(t, receiver.onMessages, subscription)
	if gotErr := sub.WaitStarted(); gotErr != nil {
		t.Errorf("Start() got err: (%v)", gotErr)
	}
	receiver.ValidateMsgs([]*pb.SequencedMessage{msg1, msg2})

	// Permanent assignment stream error should terminate subscriber. Commits are
	// still flushed.
	errBarrier.Release()
	if gotErr := sub.WaitStopped(); !test.ErrorEqual(gotErr, serverErr) {
		t.Errorf("Final error got: (%v), want: (%v)", gotErr, serverErr)
	}
}

func TestNewSubscriberCreatesCorrectImpl(t *testing.T) {
	const subscription = "projects/123456/locations/us-central1-b/subscriptions/my-sub"
	const region = "us-central1"
	receiver := newTestMessageReceiver(t)

	sub, err := NewSubscriber(context.Background(), DefaultReceiveSettings, receiver.onMessages, region, subscription)
	if err != nil {
		t.Errorf("NewSubscriber() got error: %v", err)
	} else if _, ok := sub.(*assigningSubscriber); !ok {
		t.Error("NewSubscriber() did not return a assigningSubscriber")
	}

	settings := DefaultReceiveSettings
	settings.Partitions = []int{1, 2, 3}
	sub, err = NewSubscriber(context.Background(), settings, receiver.onMessages, region, subscription)
	if err != nil {
		t.Errorf("NewSubscriber() got error: %v", err)
	} else if _, ok := sub.(*multiPartitionSubscriber); !ok {
		t.Error("NewSubscriber() did not return a multiPartitionSubscriber")
	}
}

func TestNewSubscriberValidatesSettings(t *testing.T) {
	const subscription = "projects/123456/locations/us-central1-b/subscriptions/my-sub"
	const region = "us-central1"
	receiver := newTestMessageReceiver(t)

	settings := DefaultReceiveSettings
	settings.MaxOutstandingMessages = 0
	if _, err := NewSubscriber(context.Background(), settings, receiver.onMessages, region, subscription); err == nil {
		t.Error("NewSubscriber() did not return error")
	}
}<|MERGE_RESOLUTION|>--- conflicted
+++ resolved
@@ -470,84 +470,84 @@
 
 /*
 func TestSinglePartitionSubscriberPermanentError(t *testing.T) {
-	subscription := subscriptionPartition{"projects/123456/locations/us-central1-b/subscriptions/my-sub", 0}
-	receiver := newTestMessageReceiver(t)
-	msg := seqMsgWithOffsetAndSize(15, 100)
-	serverErr := status.Error(codes.NotFound, "failed")
-
-	verifiers := test.NewVerifiers(t)
-
-	subStream := test.NewRPCVerifier(t)
-	subStream.Push(initSubReq(subscription), initSubResp(), nil)
-	subStream.Push(initFlowControlReq(), msgSubResp(msg), nil)
-	subStream.Push(nil, nil, serverErr)
-	verifiers.AddSubscribeStream(subscription.Path, subscription.Partition, subStream)
-
-	cmtStream := test.NewRPCVerifier(t)
-	cmtStream.Push(initCommitReq(subscription), initCommitResp(), nil)
-	cmtStream.Push(commitReq(16), commitResp(1), nil)
-	verifiers.AddCommitStream(subscription.Path, subscription.Partition, cmtStream)
-
-	mockServer.OnTestStart(verifiers)
-	defer mockServer.OnTestEnd()
-
-	sub := newTestSinglePartitionSubscriber(t, receiver.onMessages, subscription)
-	if gotErr := sub.WaitStarted(); gotErr != nil {
-		t.Errorf("Start() got err: (%v)", gotErr)
-	}
-
-	receiver.ValidateMsg(msg).Ack()
-	// TODO: what if commiter stops first? Maybe better tested with nack.
-	if gotErr := sub.WaitStopped(); gotErr != nil {
-		t.Errorf("Final error got: (%v), want: (%v)", gotErr, serverErr)
-	}
+       subscription := subscriptionPartition{"projects/123456/locations/uscentral1b/subscriptions/mysub", 0}
+       receiver := newTestMessageReceiver(t)
+       msg := seqMsgWithOffsetAndSize(15, 100)
+       serverErr := status.Error(codes.NotFound, "failed")
+
+       verifiers := test.NewVerifiers(t)
+
+       subStream := test.NewRPCVerifier(t)
+       subStream.Push(initSubReq(subscription), initSubResp(), nil)
+       subStream.Push(initFlowControlReq(), msgSubResp(msg), nil)
+       subStream.Push(nil, nil, serverErr)
+       verifiers.AddSubscribeStream(subscription.Path, subscription.Partition, subStream)
+
+       cmtStream := test.NewRPCVerifier(t)
+       cmtStream.Push(initCommitReq(subscription), initCommitResp(), nil)
+       cmtStream.Push(commitReq(16), commitResp(1), nil)
+       verifiers.AddCommitStream(subscription.Path, subscription.Partition, cmtStream)
+
+       mockServer.OnTestStart(verifiers)
+       defer mockServer.OnTestEnd()
+
+       sub := newTestSinglePartitionSubscriber(t, receiver.onMessages, subscription)
+       if gotErr := sub.WaitStarted(); gotErr != nil {
+               t.Errorf("Start() got err: (%v)", gotErr)
+       }
+
+       receiver.ValidateMsg(msg).Ack()
+       // TODO: what if commiter stops first? Maybe better tested with nack.
+       if gotErr := sub.WaitStopped(); gotErr != nil {
+               t.Errorf("Final error got: (%v), want: (%v)", gotErr, serverErr)
+       }
 }
 */
 /*
 func TestSinglePartitionSubscriberStopBetweenMessages(t *testing.T) {
-	subscription := subscriptionPartition{"projects/123456/locations/us-central1-b/subscriptions/my-sub", 0}
-	msg1 := seqMsgWithOffsetAndSize(22, 100)
-	msg2 := seqMsgWithOffsetAndSize(33, 200)
-
-	verifiers := test.NewVerifiers(t)
-
-	subStream := test.NewRPCVerifier(t)
-	subStream.Push(initSubReq(subscription), initSubResp(), nil)
-	subStream.Push(initFlowControlReq(), msgSubResp(msg1, msg2), nil)
-	verifiers.AddSubscribeStream(subscription.Path, subscription.Partition, subStream)
-
-	cmtStream := test.NewRPCVerifier(t)
-	cmtStream.Push(initCommitReq(subscription), initCommitResp(), nil)
-	// Note: msg2 never delivered to the client and never acked.
-	cmtStream.Push(commitReq(23), commitResp(1), nil)
-	verifiers.AddCommitStream(subscription.Path, subscription.Partition, cmtStream)
-
-	mockServer.OnTestStart(verifiers)
-	defer mockServer.OnTestEnd()
-
-	var aSub atomic.Value // Stores a *singlePartitionSubscriber
-	var msgCount int32
-	onMessage := func(gotMsg *pb.SequencedMessage, ack AckConsumer) {
-		atomic.AddInt32(&msgCount, 1)
-		ack.Ack()
-
-		// Stop the subscriber directly in the message receiver func to terminate
-		// in the middle of processing a received message batch.
-		sub := aSub.Load().(*singlePartitionSubscriber)
-		sub.Stop()
-	}
-
-	sub := newTestSinglePartitionSubscriber(t, onMessage, subscription)
-	aSub.Store(sub)
-	if gotErr := sub.WaitStarted(); gotErr != nil {
-		t.Errorf("Start() got err: (%v)", gotErr)
-	}
-	if gotErr := sub.WaitStopped(); gotErr != nil {
-		t.Errorf("Stop() got err: (%v)", gotErr)
-	}
-	if got, want := atomic.LoadInt32(&msgCount), int32(1); got != want {
-		t.Errorf("Received message count: got %d, want %d", got, want)
-	}
+       subscription := subscriptionPartition{"projects/123456/locations/uscentral1b/subscriptions/mysub", 0}
+       msg1 := seqMsgWithOffsetAndSize(22, 100)
+       msg2 := seqMsgWithOffsetAndSize(33, 200)
+
+       verifiers := test.NewVerifiers(t)
+
+       subStream := test.NewRPCVerifier(t)
+       subStream.Push(initSubReq(subscription), initSubResp(), nil)
+       subStream.Push(initFlowControlReq(), msgSubResp(msg1, msg2), nil)
+       verifiers.AddSubscribeStream(subscription.Path, subscription.Partition, subStream)
+
+       cmtStream := test.NewRPCVerifier(t)
+       cmtStream.Push(initCommitReq(subscription), initCommitResp(), nil)
+       // Note: msg2 never delivered to the client and never acked.
+       cmtStream.Push(commitReq(23), commitResp(1), nil)
+       verifiers.AddCommitStream(subscription.Path, subscription.Partition, cmtStream)
+
+       mockServer.OnTestStart(verifiers)
+       defer mockServer.OnTestEnd()
+
+       var aSub atomic.Value // Stores a *singlePartitionSubscriber
+       var msgCount int32
+       onMessage := func(gotMsg *pb.SequencedMessage, ack AckConsumer) {
+               atomic.AddInt32(&msgCount, 1)
+               ack.Ack()
+
+               // Stop the subscriber directly in the message receiver func to terminate
+               // in the middle of processing a received message batch.
+               sub := aSub.Load().(*singlePartitionSubscriber)
+               sub.Stop()
+       }
+
+       sub := newTestSinglePartitionSubscriber(t, onMessage, subscription)
+       aSub.Store(sub)
+       if gotErr := sub.WaitStarted(); gotErr != nil {
+               t.Errorf("Start() got err: (%v)", gotErr)
+       }
+       if gotErr := sub.WaitStopped(); gotErr != nil {
+               t.Errorf("Stop() got err: (%v)", gotErr)
+       }
+       if got, want := atomic.LoadInt32(&msgCount), int32(1); got != want {
+               t.Errorf("Received message count: got %d, want %d", got, want)
+       }
 }
 */
 
@@ -730,38 +730,6 @@
 	return sub
 }
 
-<<<<<<< HEAD
-/*
-func TestAssigningSubscriberDiscardsAssignmentsAfterStop(t *testing.T) {
-	const subscription = "projects/123456/locations/us-central1-b/subscriptions/my-sub"
-	receiver := newTestMessageReceiver(t)
-
-	verifiers := test.NewVerifiers(t)
-	stream := test.NewRPCVerifier(t)
-	barrier1 := stream.PushWithBarrier(initAssignmentReq(subscription, fakeUUID[:]), nil, nil)
-	barrier2 := stream.PushWithBarrier(nil, assignmentResp([]int64{3}), nil)
-	verifiers.AddAssignmentStream(subscription, stream)
-
-	mockServer.OnTestStart(verifiers)
-	defer mockServer.OnTestEnd()
-
-	sub := newTestAssigningSubscriber(t, receiver.onMessages, subscription)
-	if gotErr := sub.WaitStarted(); gotErr != nil {
-		t.Errorf("Start() got err: (%v)", gotErr)
-	}
-	// To ensure test is deterministic, i.e. server must receive initial request
-	// before stopping the client.
-	barrier1.Release()
-	sub.Stop()
-	barrier2.Release()
-	if gotErr := sub.WaitStopped(); gotErr != nil {
-		t.Errorf("Stop() got err: (%v)", gotErr)
-	}
-}
-*/
-
-=======
->>>>>>> ef0f38e0
 func TestAssigningSubscriberAddRemovePartitions(t *testing.T) {
 	const subscription = "projects/123456/locations/us-central1-b/subscriptions/my-sub"
 	receiver := newTestMessageReceiver(t)
