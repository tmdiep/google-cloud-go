// Copyright 2020 Google LLC
//
// Licensed under the Apache License, Version 2.0 (the "License");
// you may not use this file except in compliance with the License.
// You may obtain a copy of the License at
//
//     https://www.apache.org/licenses/LICENSE-2.0
//
// Unless required by applicable law or agreed to in writing, software
// distributed under the License is distributed on an "AS IS" BASIS,
// WITHOUT WARRANTIES OR CONDITIONS OF ANY KIND, either express or implied.
// See the License for the specific language governing permissions and

package wire

import (
	"context"
	"sort"
	"testing"
	"time"

	"cloud.google.com/go/internal/testutil"
	"cloud.google.com/go/pubsublite/internal/test"
	"google.golang.org/grpc/codes"
	"google.golang.org/grpc/status"
	"google.golang.org/protobuf/proto"

	pb "google.golang.org/genproto/googleapis/cloud/pubsublite/v1"
)

func testSubscriberSettings() ReceiveSettings {
	settings := testReceiveSettings()
	settings.MaxOutstandingMessages = 10
	settings.MaxOutstandingBytes = 1000
	return settings
}

// initFlowControlReq returns the first expected flow control request when
// testSubscriberSettings are used.
func initFlowControlReq() *pb.SubscribeRequest {
	return flowControlSubReq(flowControlTokens{Bytes: 1000, Messages: 10})
}

type testMessageReceiver struct {
	t        *testing.T
	received chan *ReceivedMessage
}

func newTestMessageReceiver(t *testing.T) *testMessageReceiver {
	return &testMessageReceiver{
		t:        t,
		received: make(chan *ReceivedMessage, 5),
	}
}

func (tr *testMessageReceiver) onMessage(msg *ReceivedMessage) {
	tr.received <- msg
}

func (tr *testMessageReceiver) ValidateMsg(want *pb.SequencedMessage) AckConsumer {
	select {
	case <-time.After(serviceTestWaitTimeout):
		tr.t.Errorf("Message (%v) not received within %v", want, serviceTestWaitTimeout)
		return nil
	case got := <-tr.received:
		if !proto.Equal(got.Msg, want) {
			tr.t.Errorf("Received message: got (%v), want (%v)", got.Msg, want)
		}
		return got.Ack
	}
}

type ByMsgOffset []*pb.SequencedMessage

func (m ByMsgOffset) Len() int      { return len(m) }
func (m ByMsgOffset) Swap(i, j int) { m[i], m[j] = m[j], m[i] }
func (m ByMsgOffset) Less(i, j int) bool {
	return m[i].GetCursor().GetOffset() < m[j].GetCursor().GetOffset()
}

func (tr *testMessageReceiver) ValidateMsgs(want []*pb.SequencedMessage) {
	var got []*pb.SequencedMessage
	for count := 0; count < len(want); count++ {
		select {
		case <-time.After(serviceTestWaitTimeout):
			tr.t.Errorf("Received messages count: got %d, want %d", count, len(want))
		case received := <-tr.received:
			received.Ack.Ack()
			got = append(got, received.Msg)
		}
	}

	sort.Sort(ByMsgOffset(want))
	sort.Sort(ByMsgOffset(got))
	if !testutil.Equal(got, want) {
		tr.t.Errorf("Received messages: got: %v\nwant: %v", got, want)
	}
}

func (tr *testMessageReceiver) VerifyNoMsgs() {
	select {
	case got := <-tr.received:
		tr.t.Errorf("Got unexpected message: %v", got.Msg)
	case <-time.After(20 * time.Millisecond):
		// Wait to ensure no messages received.
	}
}

// testBlockingMessageReceiver can be used to simulate a client message receiver
// func that is blocking due to slow message processing.
type testBlockingMessageReceiver struct {
	blockReceive chan struct{}

	testMessageReceiver
}

func newTestBlockingMessageReceiver(t *testing.T) *testBlockingMessageReceiver {
	return &testBlockingMessageReceiver{
		testMessageReceiver: testMessageReceiver{
			t:        t,
			received: make(chan *ReceivedMessage, 5),
		},
		blockReceive: make(chan struct{}),
	}
}

// onMessage is the message receiver func and blocks until there is a call to
// Return().
func (tr *testBlockingMessageReceiver) onMessage(msg *ReceivedMessage) {
	tr.testMessageReceiver.onMessage(msg)
	<-tr.blockReceive
}

// Return signals onMessage to return.
func (tr *testBlockingMessageReceiver) Return() {
	var void struct{}
	tr.blockReceive <- void
}

func TestMessageDeliveryQueue(t *testing.T) {
	acks := newAckTracker()
	receiver := newTestMessageReceiver(t)
	messageQueue := newMessageDeliveryQueue(acks, receiver.onMessage, 10)

	t.Run("Add before start", func(t *testing.T) {
		msg1 := seqMsgWithOffset(1)
		ack1 := newAckConsumer(1, 0, nil)
		messageQueue.Add([]*ReceivedMessage{{Msg: msg1, Ack: ack1}})

		receiver.VerifyNoMsgs()
	})

	t.Run("Add after start", func(t *testing.T) {
		msg2 := seqMsgWithOffset(2)
		ack2 := newAckConsumer(2, 0, nil)
		msg3 := seqMsgWithOffset(3)
		ack3 := newAckConsumer(3, 0, nil)

		messageQueue.Start()
		messageQueue.Start() // Check duplicate starts
		messageQueue.Add([]*ReceivedMessage{
			{Msg: msg2, Ack: ack2},
			{Msg: msg3, Ack: ack3},
		})

		receiver.ValidateMsg(msg2)
		receiver.ValidateMsg(msg3)
	})

	t.Run("Add after stop", func(t *testing.T) {
		msg4 := seqMsgWithOffset(4)
		ack4 := newAckConsumer(4, 0, nil)

		messageQueue.Stop()
		messageQueue.Stop() // Check duplicate stop
		messageQueue.Add([]*ReceivedMessage{{Msg: msg4, Ack: ack4}})

		receiver.VerifyNoMsgs()
	})
}

// testSubscribeStream wraps a subscribeStream for ease of testing.
type testSubscribeStream struct {
	Receiver *testMessageReceiver
	t        *testing.T
	sub      *subscribeStream
	serviceTestProxy
}

func newTestSubscribeStream(t *testing.T, subscription subscriptionPartition, settings ReceiveSettings, acks *ackTracker) *testSubscribeStream {
	ctx := context.Background()
	subClient, err := newSubscriberClient(ctx, "ignored", testClientOpts...)
	if err != nil {
		t.Fatal(err)
	}

	ts := &testSubscribeStream{
		Receiver: newTestMessageReceiver(t),
		t:        t,
	}
	ts.sub = newSubscribeStream(ctx, subClient, settings, ts.Receiver.onMessage, subscription, acks, true)
	ts.initAndStart(t, ts.sub, "Subscriber")
	return ts
}

// SendBatchFlowControl invokes the periodic background batch flow control. Note
// that the periodic task is disabled in tests.
func (ts *testSubscribeStream) SendBatchFlowControl() {
	ts.sub.sendBatchFlowControl()
}

func TestSubscribeStreamReconnect(t *testing.T) {
	subscription := subscriptionPartition{"projects/123456/locations/us-central1-b/subscriptions/my-sub", 0}
	acks := newAckTracker()
	msg1 := seqMsgWithOffsetAndSize(67, 200)
	msg2 := seqMsgWithOffsetAndSize(68, 100)
	permanentErr := status.Error(codes.FailedPrecondition, "permanent failure")

	verifiers := test.NewVerifiers(t)

	stream1 := test.NewRPCVerifier(t)
	stream1.Push(initSubReq(subscription), initSubResp(), nil)
	stream1.Push(initFlowControlReq(), msgSubResp(msg1), nil)
	stream1.Push(nil, nil, status.Error(codes.Unavailable, "server unavailable"))
	verifiers.AddSubscribeStream(subscription.Path, subscription.Partition, stream1)

	// When reconnected, the subscribeStream should seek to msg2 and have
	// subtracted flow control tokens.
	stream2 := test.NewRPCVerifier(t)
	stream2.Push(initSubReq(subscription), initSubResp(), nil)
	stream2.Push(seekReq(68), seekResp(68), nil)
	stream2.Push(flowControlSubReq(flowControlTokens{Bytes: 800, Messages: 9}), msgSubResp(msg2), nil)
	// Subscriber should terminate on permanent error.
	stream2.Push(nil, nil, permanentErr)
	verifiers.AddSubscribeStream(subscription.Path, subscription.Partition, stream2)

	mockServer.OnTestStart(verifiers)
	defer mockServer.OnTestEnd()

	sub := newTestSubscribeStream(t, subscription, testSubscriberSettings(), acks)
	if gotErr := sub.StartError(); gotErr != nil {
		t.Errorf("Start() got err: (%v)", gotErr)
	}
	sub.Receiver.ValidateMsg(msg1)
	sub.Receiver.ValidateMsg(msg2)
	if gotErr := sub.FinalError(); !test.ErrorEqual(gotErr, permanentErr) {
		t.Errorf("Final err: (%v), want: (%v)", gotErr, permanentErr)
	}
}

func TestSubscribeStreamFlowControlBatching(t *testing.T) {
	subscription := subscriptionPartition{"projects/123456/locations/us-central1-b/subscriptions/my-sub", 0}
	acks := newAckTracker()
	msg1 := seqMsgWithOffsetAndSize(67, 200)
	msg2 := seqMsgWithOffsetAndSize(68, 100)
	serverErr := status.Error(codes.InvalidArgument, "verifies flow control received")

	verifiers := test.NewVerifiers(t)
	stream := test.NewRPCVerifier(t)
	stream.Push(initSubReq(subscription), initSubResp(), nil)
	stream.Push(initFlowControlReq(), msgSubResp(msg1, msg2), nil)
	// Batch flow control request expected.
	stream.Push(flowControlSubReq(flowControlTokens{Bytes: 300, Messages: 2}), nil, serverErr)
	verifiers.AddSubscribeStream(subscription.Path, subscription.Partition, stream)

	mockServer.OnTestStart(verifiers)
	defer mockServer.OnTestEnd()

	sub := newTestSubscribeStream(t, subscription, testSubscriberSettings(), acks)
	if gotErr := sub.StartError(); gotErr != nil {
		t.Errorf("Start() got err: (%v)", gotErr)
	}
	sub.Receiver.ValidateMsg(msg1)
	sub.Receiver.ValidateMsg(msg2)
	sub.sub.onAckAsync(msg1.SizeBytes)
	sub.sub.onAckAsync(msg2.SizeBytes)
	sub.sub.sendBatchFlowControl()
	if gotErr := sub.FinalError(); !test.ErrorEqual(gotErr, serverErr) {
		t.Errorf("Final err: (%v), want: (%v)", gotErr, serverErr)
	}
}

func TestSubscribeStreamExpediteFlowControl(t *testing.T) {
	subscription := subscriptionPartition{"projects/123456/locations/us-central1-b/subscriptions/my-sub", 0}
	acks := newAckTracker()
	msg1 := seqMsgWithOffsetAndSize(67, 250)
	// MaxOutstandingBytes = 1000, so msg2 pushes the pending flow control bytes
	// over the expediteBatchRequestRatio=50% threshold in flowControlBatcher.
	msg2 := seqMsgWithOffsetAndSize(68, 251)
	serverErr := status.Error(codes.InvalidArgument, "verifies flow control received")

	verifiers := test.NewVerifiers(t)
	stream := test.NewRPCVerifier(t)
	stream.Push(initSubReq(subscription), initSubResp(), nil)
	stream.Push(initFlowControlReq(), msgSubResp(msg1, msg2), nil)
	// Batch flow control request expected.
	stream.Push(flowControlSubReq(flowControlTokens{Bytes: 501, Messages: 2}), nil, serverErr)
	verifiers.AddSubscribeStream(subscription.Path, subscription.Partition, stream)

	mockServer.OnTestStart(verifiers)
	defer mockServer.OnTestEnd()

	sub := newTestSubscribeStream(t, subscription, testSubscriberSettings(), acks)
	if gotErr := sub.StartError(); gotErr != nil {
		t.Errorf("Start() got err: (%v)", gotErr)
	}
	sub.Receiver.ValidateMsg(msg1)
	sub.Receiver.ValidateMsg(msg2)
	sub.sub.onAckAsync(msg1.SizeBytes)
	sub.sub.onAckAsync(msg2.SizeBytes)
	// Note: the ack for msg2 automatically triggers sending the flow control.
	if gotErr := sub.FinalError(); !test.ErrorEqual(gotErr, serverErr) {
		t.Errorf("Final err: (%v), want: (%v)", gotErr, serverErr)
	}
}

func TestSubscribeStreamInvalidInitialResponse(t *testing.T) {
	subscription := subscriptionPartition{"projects/123456/locations/us-central1-b/subscriptions/my-sub", 0}
	acks := newAckTracker()

	verifiers := test.NewVerifiers(t)
	stream := test.NewRPCVerifier(t)
	stream.Push(initSubReq(subscription), seekResp(0), nil) // Seek instead of init response
	verifiers.AddSubscribeStream(subscription.Path, subscription.Partition, stream)

	mockServer.OnTestStart(verifiers)
	defer mockServer.OnTestEnd()

	sub := newTestSubscribeStream(t, subscription, testSubscriberSettings(), acks)
	if gotErr, wantErr := sub.StartError(), errInvalidInitialSubscribeResponse; !test.ErrorEqual(gotErr, wantErr) {
		t.Errorf("Start got err: (%v), want: (%v)", gotErr, wantErr)
	}
}

func TestSubscribeStreamDuplicateInitialResponse(t *testing.T) {
	subscription := subscriptionPartition{"projects/123456/locations/us-central1-b/subscriptions/my-sub", 0}
	acks := newAckTracker()

	verifiers := test.NewVerifiers(t)
	stream := test.NewRPCVerifier(t)
	stream.Push(initSubReq(subscription), initSubResp(), nil)
	stream.Push(initFlowControlReq(), initSubResp(), nil) // Second initial response
	verifiers.AddSubscribeStream(subscription.Path, subscription.Partition, stream)

	mockServer.OnTestStart(verifiers)
	defer mockServer.OnTestEnd()

	sub := newTestSubscribeStream(t, subscription, testSubscriberSettings(), acks)
	if gotErr := sub.StartError(); gotErr != nil {
		t.Errorf("Start() got err: (%v)", gotErr)
	}
	if gotErr, wantErr := sub.FinalError(), errInvalidSubscribeResponse; !test.ErrorEqual(gotErr, wantErr) {
		t.Errorf("Final err: (%v), want: (%v)", gotErr, wantErr)
	}
}

func TestSubscribeStreamSpuriousSeekResponse(t *testing.T) {
	subscription := subscriptionPartition{"projects/123456/locations/us-central1-b/subscriptions/my-sub", 0}
	acks := newAckTracker()

	verifiers := test.NewVerifiers(t)
	stream := test.NewRPCVerifier(t)
	stream.Push(initSubReq(subscription), initSubResp(), nil)
	stream.Push(initFlowControlReq(), seekResp(1), nil) // Seek response with no seek request
	verifiers.AddSubscribeStream(subscription.Path, subscription.Partition, stream)

	mockServer.OnTestStart(verifiers)
	defer mockServer.OnTestEnd()

	sub := newTestSubscribeStream(t, subscription, testSubscriberSettings(), acks)
	if gotErr := sub.StartError(); gotErr != nil {
		t.Errorf("Start() got err: (%v)", gotErr)
	}
	if gotErr, wantErr := sub.FinalError(), errNoInFlightSeek; !test.ErrorEqual(gotErr, wantErr) {
		t.Errorf("Final err: (%v), want: (%v)", gotErr, wantErr)
	}
}

func TestSubscribeStreamNoMessages(t *testing.T) {
	subscription := subscriptionPartition{"projects/123456/locations/us-central1-b/subscriptions/my-sub", 0}
	acks := newAckTracker()

	verifiers := test.NewVerifiers(t)
	stream := test.NewRPCVerifier(t)
	stream.Push(initSubReq(subscription), initSubResp(), nil)
	stream.Push(initFlowControlReq(), msgSubResp(), nil) // No messages in response
	verifiers.AddSubscribeStream(subscription.Path, subscription.Partition, stream)

	mockServer.OnTestStart(verifiers)
	defer mockServer.OnTestEnd()

	sub := newTestSubscribeStream(t, subscription, testSubscriberSettings(), acks)
	if gotErr := sub.StartError(); gotErr != nil {
		t.Errorf("Start() got err: (%v)", gotErr)
	}
	if gotErr, wantErr := sub.FinalError(), errServerNoMessages; !test.ErrorEqual(gotErr, wantErr) {
		t.Errorf("Final err: (%v), want: (%v)", gotErr, wantErr)
	}
}

func TestSubscribeStreamMessagesOutOfOrder(t *testing.T) {
	subscription := subscriptionPartition{"projects/123456/locations/us-central1-b/subscriptions/my-sub", 0}
	acks := newAckTracker()
	msg1 := seqMsgWithOffsetAndSize(56, 100)
	msg2 := seqMsgWithOffsetAndSize(55, 100) // Offset before msg1

	verifiers := test.NewVerifiers(t)
	stream := test.NewRPCVerifier(t)
	stream.Push(initSubReq(subscription), initSubResp(), nil)
	stream.Push(initFlowControlReq(), msgSubResp(msg1), nil)
	stream.Push(nil, msgSubResp(msg2), nil)
	verifiers.AddSubscribeStream(subscription.Path, subscription.Partition, stream)

	mockServer.OnTestStart(verifiers)
	defer mockServer.OnTestEnd()

	sub := newTestSubscribeStream(t, subscription, testSubscriberSettings(), acks)
	if gotErr := sub.StartError(); gotErr != nil {
		t.Errorf("Start() got err: (%v)", gotErr)
	}
	sub.Receiver.ValidateMsg(msg1)
	if gotErr, msg := sub.FinalError(), "start offset = 55, expected >= 57"; !test.ErrorHasMsg(gotErr, msg) {
		t.Errorf("Final err: (%v), want msg: %q", gotErr, msg)
	}
}

func TestSubscribeStreamFlowControlOverflow(t *testing.T) {
	subscription := subscriptionPartition{"projects/123456/locations/us-central1-b/subscriptions/my-sub", 0}
	acks := newAckTracker()
	msg1 := seqMsgWithOffsetAndSize(56, 900)
	msg2 := seqMsgWithOffsetAndSize(57, 101) // Overflows ReceiveSettings.MaxOutstandingBytes = 1000

	verifiers := test.NewVerifiers(t)
	stream := test.NewRPCVerifier(t)
	stream.Push(initSubReq(subscription), initSubResp(), nil)
	stream.Push(initFlowControlReq(), msgSubResp(msg1), nil)
	stream.Push(nil, msgSubResp(msg2), nil)
	verifiers.AddSubscribeStream(subscription.Path, subscription.Partition, stream)

	mockServer.OnTestStart(verifiers)
	defer mockServer.OnTestEnd()

	sub := newTestSubscribeStream(t, subscription, testSubscriberSettings(), acks)
	if gotErr := sub.StartError(); gotErr != nil {
		t.Errorf("Start() got err: (%v)", gotErr)
	}
	sub.Receiver.ValidateMsg(msg1)
	if gotErr, wantErr := sub.FinalError(), errTokenCounterBytesNegative; !test.ErrorEqual(gotErr, wantErr) {
		t.Errorf("Final err: (%v), want: (%v)", gotErr, wantErr)
	}
}

func newTestSinglePartitionSubscriber(t *testing.T, receiverFunc MessageReceiverFunc, subscription subscriptionPartition) *singlePartitionSubscriber {
	ctx := context.Background()
	subClient, err := newSubscriberClient(ctx, "ignored", testClientOpts...)
	if err != nil {
		t.Fatal(err)
	}
	cursorClient, err := newCursorClient(ctx, "ignored", testClientOpts...)
	if err != nil {
		t.Fatal(err)
	}

	f := &singlePartitionSubscriberFactory{
		ctx:              ctx,
		subClient:        subClient,
		cursorClient:     cursorClient,
		settings:         testSubscriberSettings(),
		subscriptionPath: subscription.Path,
		receiver:         receiverFunc,
		disableTasks:     true, // Background tasks disabled to control event order
	}
	sub := f.New(subscription.Partition)
	sub.Start()
	return sub
}

func TestSinglePartitionSubscriberStartStop(t *testing.T) {
	subscription := subscriptionPartition{"projects/123456/locations/us-central1-b/subscriptions/my-sub", 0}
	receiver := newTestMessageReceiver(t)

	verifiers := test.NewVerifiers(t)

	// Verifies the behavior of the subscribeStream and committer when they are
	// stopped before any messages are received.
	subStream := test.NewRPCVerifier(t)
	subStream.Push(initSubReq(subscription), initSubResp(), nil)
	barrier := subStream.PushWithBarrier(initFlowControlReq(), nil, nil)
	verifiers.AddSubscribeStream(subscription.Path, subscription.Partition, subStream)

	cmtStream := test.NewRPCVerifier(t)
	cmtStream.Push(initCommitReq(subscription), initCommitResp(), nil)
	verifiers.AddCommitStream(subscription.Path, subscription.Partition, cmtStream)

	mockServer.OnTestStart(verifiers)
	defer mockServer.OnTestEnd()

	sub := newTestSinglePartitionSubscriber(t, receiver.onMessage, subscription)
	if gotErr := sub.WaitStarted(); gotErr != nil {
		t.Errorf("Start() got err: (%v)", gotErr)
	}
	barrier.Release() // To ensure the test is deterministic (i.e. flow control req always received)
	sub.Stop()
	if gotErr := sub.WaitStopped(); gotErr != nil {
		t.Errorf("Stop() got err: (%v)", gotErr)
	}
}

func TestSinglePartitionSubscriberSimpleMsgAck(t *testing.T) {
	subscription := subscriptionPartition{"projects/123456/locations/us-central1-b/subscriptions/my-sub", 0}
	receiver := newTestMessageReceiver(t)
	msg1 := seqMsgWithOffsetAndSize(22, 100)
	msg2 := seqMsgWithOffsetAndSize(23, 200)

	verifiers := test.NewVerifiers(t)

	subStream := test.NewRPCVerifier(t)
	subStream.Push(initSubReq(subscription), initSubResp(), nil)
	subStream.Push(initFlowControlReq(), msgSubResp(msg1, msg2), nil)
	verifiers.AddSubscribeStream(subscription.Path, subscription.Partition, subStream)

	cmtStream := test.NewRPCVerifier(t)
	cmtStream.Push(initCommitReq(subscription), initCommitResp(), nil)
	cmtStream.Push(commitReq(24), commitResp(1), nil)
	verifiers.AddCommitStream(subscription.Path, subscription.Partition, cmtStream)

	mockServer.OnTestStart(verifiers)
	defer mockServer.OnTestEnd()

	sub := newTestSinglePartitionSubscriber(t, receiver.onMessage, subscription)
	if gotErr := sub.WaitStarted(); gotErr != nil {
		t.Errorf("Start() got err: (%v)", gotErr)
	}
	receiver.ValidateMsg(msg1).Ack()
	receiver.ValidateMsg(msg2).Ack()
	sub.Stop()
	if gotErr := sub.WaitStopped(); gotErr != nil {
		t.Errorf("Stop() got err: (%v)", gotErr)
	}
}

func TestSinglePartitionSubscriberMessageQueue(t *testing.T) {
	subscription := subscriptionPartition{"projects/123456/locations/us-central1-b/subscriptions/my-sub", 0}
	receiver := newTestBlockingMessageReceiver(t)
	msg1 := seqMsgWithOffsetAndSize(1, 100)
	msg2 := seqMsgWithOffsetAndSize(2, 100)
	msg3 := seqMsgWithOffsetAndSize(3, 100)
	retryableErr := status.Error(codes.Unavailable, "should retry")

	verifiers := test.NewVerifiers(t)

	subStream1 := test.NewRPCVerifier(t)
	subStream1.Push(initSubReq(subscription), initSubResp(), nil)
	subStream1.Push(initFlowControlReq(), msgSubResp(msg1), nil)
	subStream1.Push(nil, msgSubResp(msg2), nil)
	subStream1.Push(nil, nil, retryableErr)
	verifiers.AddSubscribeStream(subscription.Path, subscription.Partition, subStream1)

	// When reconnected, the subscribeStream should seek to msg3 and have
	// subtracted flow control tokens for msg1 and msg2.
	subStream2 := test.NewRPCVerifier(t)
	subStream2.Push(initSubReq(subscription), initSubResp(), nil)
	subStream2.Push(seekReq(3), nil, nil)
	subStream2.Push(flowControlSubReq(flowControlTokens{Bytes: 800, Messages: 8}), msgSubResp(msg3), nil)
	verifiers.AddSubscribeStream(subscription.Path, subscription.Partition, subStream2)

	cmtStream := test.NewRPCVerifier(t)
	cmtStream.Push(initCommitReq(subscription), initCommitResp(), nil)
	cmtStream.Push(commitReq(4), commitResp(1), nil)
	verifiers.AddCommitStream(subscription.Path, subscription.Partition, cmtStream)

	mockServer.OnTestStart(verifiers)
	defer mockServer.OnTestEnd()

	sub := newTestSinglePartitionSubscriber(t, receiver.onMessage, subscription)
	if gotErr := sub.WaitStarted(); gotErr != nil {
		t.Errorf("Start() got err: (%v)", gotErr)
	}

	// Verifies that messageDeliveryQueue delivers messages sequentially and waits
	// for the client message receiver func to return before delivering the next
	// message.
	var acks []AckConsumer
	for _, msg := range []*pb.SequencedMessage{msg1, msg2, msg3} {
		ack := receiver.ValidateMsg(msg)
		acks = append(acks, ack)
		receiver.VerifyNoMsgs()
		receiver.Return()
	}

	// Ack all messages so that the committer terminates.
	for _, ack := range acks {
		ack.Ack()
	}

	sub.Stop()
	if gotErr := sub.WaitStopped(); gotErr != nil {
		t.Errorf("Stop() got err: (%v)", gotErr)
	}
}

func TestSinglePartitionSubscriberStopDuringReceive(t *testing.T) {
	subscription := subscriptionPartition{"projects/123456/locations/us-central1-b/subscriptions/my-sub", 0}
	receiver := newTestBlockingMessageReceiver(t)
	msg1 := seqMsgWithOffsetAndSize(1, 100)
	msg2 := seqMsgWithOffsetAndSize(2, 100)

	verifiers := test.NewVerifiers(t)

	subStream := test.NewRPCVerifier(t)
	subStream.Push(initSubReq(subscription), initSubResp(), nil)
	subStream.Push(initFlowControlReq(), msgSubResp(msg1, msg2), nil)
	verifiers.AddSubscribeStream(subscription.Path, subscription.Partition, subStream)

	cmtStream := test.NewRPCVerifier(t)
	cmtStream.Push(initCommitReq(subscription), initCommitResp(), nil)
	cmtStream.Push(commitReq(2), commitResp(1), nil)
	verifiers.AddCommitStream(subscription.Path, subscription.Partition, cmtStream)

	mockServer.OnTestStart(verifiers)
	defer mockServer.OnTestEnd()

	sub := newTestSinglePartitionSubscriber(t, receiver.onMessage, subscription)
	if gotErr := sub.WaitStarted(); gotErr != nil {
		t.Errorf("Start() got err: (%v)", gotErr)
	}

	receiver.ValidateMsg(msg1).Ack()
<<<<<<< HEAD
	receiver.VerifyNoMsgs()
=======
>>>>>>> b5e8ad5e

	// Stop the subscriber before returning from the message receiver func.
	sub.Stop()
	receiver.Return()

	if gotErr := sub.WaitStopped(); gotErr != nil {
		t.Errorf("Stop() got err: (%v)", gotErr)
	}
	receiver.VerifyNoMsgs() // msg2 should not be received
}

func newTestMultiPartitionSubscriber(t *testing.T, receiverFunc MessageReceiverFunc, subscriptionPath string, partitions []int) *multiPartitionSubscriber {
	ctx := context.Background()
	subClient, err := newSubscriberClient(ctx, "ignored", testClientOpts...)
	if err != nil {
		t.Fatal(err)
	}
	cursorClient, err := newCursorClient(ctx, "ignored", testClientOpts...)
	if err != nil {
		t.Fatal(err)
	}

	f := &singlePartitionSubscriberFactory{
		ctx:              ctx,
		subClient:        subClient,
		cursorClient:     cursorClient,
		settings:         testSubscriberSettings(),
		subscriptionPath: subscriptionPath,
		receiver:         receiverFunc,
		disableTasks:     true, // Background tasks disabled to control event order
	}
	f.settings.Partitions = partitions
	sub := newMultiPartitionSubscriber(f)
	sub.Start()
	return sub
}

func TestMultiPartitionSubscriberMultipleMessages(t *testing.T) {
	const subscription = "projects/123456/locations/us-central1-b/subscriptions/my-sub"
	receiver := newTestMessageReceiver(t)
	msg1 := seqMsgWithOffsetAndSize(22, 100)
	msg2 := seqMsgWithOffsetAndSize(23, 200)
	msg3 := seqMsgWithOffsetAndSize(44, 100)
	msg4 := seqMsgWithOffsetAndSize(45, 200)

	verifiers := test.NewVerifiers(t)

	// Partition 1
	subStream1 := test.NewRPCVerifier(t)
	subStream1.Push(initSubReq(subscriptionPartition{Path: subscription, Partition: 1}), initSubResp(), nil)
	subStream1.Push(initFlowControlReq(), msgSubResp(msg1), nil)
	subStream1.Push(nil, msgSubResp(msg2), nil)
	verifiers.AddSubscribeStream(subscription, 1, subStream1)

	cmtStream1 := test.NewRPCVerifier(t)
	cmtStream1.Push(initCommitReq(subscriptionPartition{Path: subscription, Partition: 1}), initCommitResp(), nil)
	cmtStream1.Push(commitReq(24), commitResp(1), nil)
	verifiers.AddCommitStream(subscription, 1, cmtStream1)

	// Partition 2
	subStream2 := test.NewRPCVerifier(t)
	subStream2.Push(initSubReq(subscriptionPartition{Path: subscription, Partition: 2}), initSubResp(), nil)
	subStream2.Push(initFlowControlReq(), msgSubResp(msg3), nil)
	subStream2.Push(nil, msgSubResp(msg4), nil)
	verifiers.AddSubscribeStream(subscription, 2, subStream2)

	cmtStream2 := test.NewRPCVerifier(t)
	cmtStream2.Push(initCommitReq(subscriptionPartition{Path: subscription, Partition: 2}), initCommitResp(), nil)
	cmtStream2.Push(commitReq(46), commitResp(1), nil)
	verifiers.AddCommitStream(subscription, 2, cmtStream2)

	mockServer.OnTestStart(verifiers)
	defer mockServer.OnTestEnd()

	sub := newTestMultiPartitionSubscriber(t, receiver.onMessage, subscription, []int{1, 2})
	if gotErr := sub.WaitStarted(); gotErr != nil {
		t.Errorf("Start() got err: (%v)", gotErr)
	}
	receiver.ValidateMsgs([]*pb.SequencedMessage{msg1, msg2, msg3, msg4})
	sub.Stop()
	if gotErr := sub.WaitStopped(); gotErr != nil {
		t.Errorf("Stop() got err: (%v)", gotErr)
	}
}

func TestMultiPartitionSubscriberPermanentError(t *testing.T) {
	const subscription = "projects/123456/locations/us-central1-b/subscriptions/my-sub"
	receiver := newTestMessageReceiver(t)
	msg1 := seqMsgWithOffsetAndSize(22, 100)
	msg2 := seqMsgWithOffsetAndSize(23, 200)
	msg3 := seqMsgWithOffsetAndSize(44, 100)
	serverErr := status.Error(codes.FailedPrecondition, "failed")

	verifiers := test.NewVerifiers(t)

	// Partition 1
	subStream1 := test.NewRPCVerifier(t)
	subStream1.Push(initSubReq(subscriptionPartition{Path: subscription, Partition: 1}), initSubResp(), nil)
	subStream1.Push(initFlowControlReq(), msgSubResp(msg1), nil)
	msg2Barrier := subStream1.PushWithBarrier(nil, msgSubResp(msg2), nil)
	verifiers.AddSubscribeStream(subscription, 1, subStream1)

	cmtStream1 := test.NewRPCVerifier(t)
	cmtStream1.Push(initCommitReq(subscriptionPartition{Path: subscription, Partition: 1}), initCommitResp(), nil)
	cmtStream1.Push(commitReq(23), commitResp(1), nil)
	verifiers.AddCommitStream(subscription, 1, cmtStream1)

	// Partition 2
	subStream2 := test.NewRPCVerifier(t)
	subStream2.Push(initSubReq(subscriptionPartition{Path: subscription, Partition: 2}), initSubResp(), nil)
	subStream2.Push(initFlowControlReq(), msgSubResp(msg3), nil)
	errorBarrier := subStream2.PushWithBarrier(nil, nil, serverErr)
	verifiers.AddSubscribeStream(subscription, 2, subStream2)

	cmtStream2 := test.NewRPCVerifier(t)
	cmtStream2.Push(initCommitReq(subscriptionPartition{Path: subscription, Partition: 2}), initCommitResp(), nil)
	cmtStream2.Push(commitReq(45), commitResp(1), nil)
	verifiers.AddCommitStream(subscription, 2, cmtStream2)

	mockServer.OnTestStart(verifiers)
	defer mockServer.OnTestEnd()

	sub := newTestMultiPartitionSubscriber(t, receiver.onMessage, subscription, []int{1, 2})
	if gotErr := sub.WaitStarted(); gotErr != nil {
		t.Errorf("Start() got err: (%v)", gotErr)
	}
	receiver.ValidateMsgs([]*pb.SequencedMessage{msg1, msg3})
	errorBarrier.Release() // Release server error now to ensure test is deterministic
	if gotErr := sub.WaitStopped(); !test.ErrorEqual(gotErr, serverErr) {
		t.Errorf("Final error got: (%v), want: (%v)", gotErr, serverErr)
	}

	// Verify msg2 never received as subscriber has terminated.
	msg2Barrier.Release()
	receiver.VerifyNoMsgs()
}

func (as *assigningSubscriber) Partitions() []int {
	as.mu.Lock()
	defer as.mu.Unlock()

	var partitions []int
	for p := range as.subscribers {
		partitions = append(partitions, p)
	}
	sort.Ints(partitions)
	return partitions
}

func newTestAssigningSubscriber(t *testing.T, receiverFunc MessageReceiverFunc, subscriptionPath string) *assigningSubscriber {
	ctx := context.Background()
	subClient, err := newSubscriberClient(ctx, "ignored", testClientOpts...)
	if err != nil {
		t.Fatal(err)
	}
	cursorClient, err := newCursorClient(ctx, "ignored", testClientOpts...)
	if err != nil {
		t.Fatal(err)
	}
	assignmentClient, err := newPartitionAssignmentClient(ctx, "ignored", testClientOpts...)
	if err != nil {
		t.Fatal(err)
	}

	f := &singlePartitionSubscriberFactory{
		ctx:              ctx,
		subClient:        subClient,
		cursorClient:     cursorClient,
		settings:         testSubscriberSettings(),
		subscriptionPath: subscriptionPath,
		receiver:         receiverFunc,
		disableTasks:     true, // Background tasks disabled to control event order
	}
	sub, err := newAssigningSubscriber(assignmentClient, fakeGenerateUUID, f)
	if err != nil {
		t.Fatal(err)
	}
	sub.Start()
	return sub
}

func TestAssigningSubscriberAddRemovePartitions(t *testing.T) {
	const subscription = "projects/123456/locations/us-central1-b/subscriptions/my-sub"
	receiver := newTestMessageReceiver(t)
	msg1 := seqMsgWithOffsetAndSize(33, 100)
	msg2 := seqMsgWithOffsetAndSize(34, 200)
	msg3 := seqMsgWithOffsetAndSize(66, 100)
	msg4 := seqMsgWithOffsetAndSize(67, 100)
	msg5 := seqMsgWithOffsetAndSize(88, 100)

	verifiers := test.NewVerifiers(t)

	// Assignment stream
	asnStream := test.NewRPCVerifier(t)
	asnStream.Push(initAssignmentReq(subscription, fakeUUID[:]), assignmentResp([]int64{3, 6}), nil)
	assignmentBarrier := asnStream.PushWithBarrier(assignmentAckReq(), assignmentResp([]int64{3, 8}), nil)
	asnStream.Push(assignmentAckReq(), nil, nil)
	verifiers.AddAssignmentStream(subscription, asnStream)

	// Partition 3
	subStream3 := test.NewRPCVerifier(t)
	subStream3.Push(initSubReq(subscriptionPartition{Path: subscription, Partition: 3}), initSubResp(), nil)
	subStream3.Push(initFlowControlReq(), msgSubResp(msg1), nil)
	msg2Barrier := subStream3.PushWithBarrier(nil, msgSubResp(msg2), nil)
	verifiers.AddSubscribeStream(subscription, 3, subStream3)

	cmtStream3 := test.NewRPCVerifier(t)
	cmtStream3.Push(initCommitReq(subscriptionPartition{Path: subscription, Partition: 3}), initCommitResp(), nil)
	cmtStream3.Push(commitReq(35), commitResp(1), nil)
	verifiers.AddCommitStream(subscription, 3, cmtStream3)

	// Partition 6
	subStream6 := test.NewRPCVerifier(t)
	subStream6.Push(initSubReq(subscriptionPartition{Path: subscription, Partition: 6}), initSubResp(), nil)
	subStream6.Push(initFlowControlReq(), msgSubResp(msg3), nil)
	// msg4 should not be received.
	msg4Barrier := subStream6.PushWithBarrier(nil, msgSubResp(msg4), nil)
	verifiers.AddSubscribeStream(subscription, 6, subStream6)

	cmtStream6 := test.NewRPCVerifier(t)
	cmtStream6.Push(initCommitReq(subscriptionPartition{Path: subscription, Partition: 6}), initCommitResp(), nil)
	cmtStream6.Push(commitReq(67), commitResp(1), nil)
	verifiers.AddCommitStream(subscription, 6, cmtStream6)

	// Partition 8
	subStream8 := test.NewRPCVerifier(t)
	subStream8.Push(initSubReq(subscriptionPartition{Path: subscription, Partition: 8}), initSubResp(), nil)
	subStream8.Push(initFlowControlReq(), msgSubResp(msg5), nil)
	verifiers.AddSubscribeStream(subscription, 8, subStream8)

	cmtStream8 := test.NewRPCVerifier(t)
	cmtStream8.Push(initCommitReq(subscriptionPartition{Path: subscription, Partition: 8}), initCommitResp(), nil)
	cmtStream8.Push(commitReq(89), commitResp(1), nil)
	verifiers.AddCommitStream(subscription, 8, cmtStream8)

	mockServer.OnTestStart(verifiers)
	defer mockServer.OnTestEnd()

	sub := newTestAssigningSubscriber(t, receiver.onMessage, subscription)
	if gotErr := sub.WaitStarted(); gotErr != nil {
		t.Errorf("Start() got err: (%v)", gotErr)
	}

	// Partition assignments are initially {3, 6}.
	receiver.ValidateMsgs([]*pb.SequencedMessage{msg1, msg3})
	if got, want := sub.Partitions(), []int{3, 6}; !testutil.Equal(got, want) {
		t.Errorf("subscriber partitions: got %d, want %d", got, want)
	}

	// Partition assignments will now be {3, 8}.
	assignmentBarrier.Release()
	receiver.ValidateMsgs([]*pb.SequencedMessage{msg5})
	if got, want := sub.Partitions(), []int{3, 8}; !testutil.Equal(got, want) {
		t.Errorf("subscriber partitions: got %d, want %d", got, want)
	}

	// msg2 is from partition 3 and should be received. msg4 is from partition 6
	// (removed) and should be discarded.
	msg2Barrier.Release()
	msg4Barrier.Release()
	receiver.ValidateMsgs([]*pb.SequencedMessage{msg2})
	time.Sleep(10 * time.Millisecond) // Delay to process last ack asynchronously

	// Stop should flush all commit cursors.
	sub.Stop()
	if gotErr := sub.WaitStopped(); gotErr != nil {
		t.Errorf("Stop() got err: (%v)", gotErr)
	}
}

func TestAssigningSubscriberPermanentError(t *testing.T) {
	const subscription = "projects/123456/locations/us-central1-b/subscriptions/my-sub"
	receiver := newTestMessageReceiver(t)
	msg1 := seqMsgWithOffsetAndSize(11, 100)
	msg2 := seqMsgWithOffsetAndSize(22, 200)
	serverErr := status.Error(codes.FailedPrecondition, "failed")

	verifiers := test.NewVerifiers(t)

	// Assignment stream
	asnStream := test.NewRPCVerifier(t)
	asnStream.Push(initAssignmentReq(subscription, fakeUUID[:]), assignmentResp([]int64{1, 2}), nil)
	errBarrier := asnStream.PushWithBarrier(assignmentAckReq(), nil, serverErr)
	verifiers.AddAssignmentStream(subscription, asnStream)

	// Partition 1
	subStream1 := test.NewRPCVerifier(t)
	subStream1.Push(initSubReq(subscriptionPartition{Path: subscription, Partition: 1}), initSubResp(), nil)
	subStream1.Push(initFlowControlReq(), msgSubResp(msg1), nil)
	verifiers.AddSubscribeStream(subscription, 1, subStream1)

	cmtStream1 := test.NewRPCVerifier(t)
	cmtStream1.Push(initCommitReq(subscriptionPartition{Path: subscription, Partition: 1}), initCommitResp(), nil)
	cmtStream1.Push(commitReq(12), commitResp(1), nil)
	verifiers.AddCommitStream(subscription, 1, cmtStream1)

	// Partition 2
	subStream2 := test.NewRPCVerifier(t)
	subStream2.Push(initSubReq(subscriptionPartition{Path: subscription, Partition: 2}), initSubResp(), nil)
	subStream2.Push(initFlowControlReq(), msgSubResp(msg2), nil)
	verifiers.AddSubscribeStream(subscription, 2, subStream2)

	cmtStream2 := test.NewRPCVerifier(t)
	cmtStream2.Push(initCommitReq(subscriptionPartition{Path: subscription, Partition: 2}), initCommitResp(), nil)
	cmtStream2.Push(commitReq(23), commitResp(1), nil)
	verifiers.AddCommitStream(subscription, 2, cmtStream2)

	mockServer.OnTestStart(verifiers)
	defer mockServer.OnTestEnd()

	sub := newTestAssigningSubscriber(t, receiver.onMessage, subscription)
	if gotErr := sub.WaitStarted(); gotErr != nil {
		t.Errorf("Start() got err: (%v)", gotErr)
	}
	receiver.ValidateMsgs([]*pb.SequencedMessage{msg1, msg2})

	// Permanent assignment stream error should terminate subscriber. Commits are
	// still flushed.
	errBarrier.Release()
	if gotErr := sub.WaitStopped(); !test.ErrorEqual(gotErr, serverErr) {
		t.Errorf("Final error got: (%v), want: (%v)", gotErr, serverErr)
	}
}

func TestNewSubscriberCreatesCorrectImpl(t *testing.T) {
	const subscription = "projects/123456/locations/us-central1-b/subscriptions/my-sub"
	const region = "us-central1"
	receiver := newTestMessageReceiver(t)

	sub, err := NewSubscriber(context.Background(), DefaultReceiveSettings, receiver.onMessage, region, subscription)
	if err != nil {
		t.Errorf("NewSubscriber() got error: %v", err)
	} else if _, ok := sub.(*assigningSubscriber); !ok {
		t.Error("NewSubscriber() did not return a assigningSubscriber")
	}

	settings := DefaultReceiveSettings
	settings.Partitions = []int{1, 2, 3}
	sub, err = NewSubscriber(context.Background(), settings, receiver.onMessage, region, subscription)
	if err != nil {
		t.Errorf("NewSubscriber() got error: %v", err)
	} else if _, ok := sub.(*multiPartitionSubscriber); !ok {
		t.Error("NewSubscriber() did not return a multiPartitionSubscriber")
	}
}

func TestNewSubscriberValidatesSettings(t *testing.T) {
	const subscription = "projects/123456/locations/us-central1-b/subscriptions/my-sub"
	const region = "us-central1"
	receiver := newTestMessageReceiver(t)

	settings := DefaultReceiveSettings
	settings.MaxOutstandingMessages = 0
	if _, err := NewSubscriber(context.Background(), settings, receiver.onMessage, region, subscription); err == nil {
		t.Error("NewSubscriber() did not return error")
	}
}<|MERGE_RESOLUTION|>--- conflicted
+++ resolved
@@ -626,10 +626,6 @@
 	}
 
 	receiver.ValidateMsg(msg1).Ack()
-<<<<<<< HEAD
-	receiver.VerifyNoMsgs()
-=======
->>>>>>> b5e8ad5e
 
 	// Stop the subscriber before returning from the message receiver func.
 	sub.Stop()
