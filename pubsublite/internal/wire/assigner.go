// Copyright 2020 Google LLC
//
// Licensed under the Apache License, Version 2.0 (the "License");
// you may not use this file except in compliance with the License.
// You may obtain a copy of the License at
//
//     https://www.apache.org/licenses/LICENSE-2.0
//
// Unless required by applicable law or agreed to in writing, software
// distributed under the License is distributed on an "AS IS" BASIS,
// WITHOUT WARRANTIES OR CONDITIONS OF ANY KIND, either express or implied.
// See the License for the specific language governing permissions and

package wire

import (
	"context"
	"errors"
	"fmt"
	"reflect"

	"github.com/google/uuid"
	"golang.org/x/xerrors"
	"google.golang.org/grpc"

	vkit "cloud.google.com/go/pubsublite/apiv1"
	pb "google.golang.org/genproto/googleapis/cloud/pubsublite/v1"
)

// partitionSet is a set of partition numbers.
type partitionSet map[int]struct{}

func newPartitionSet(assignmentpb *pb.PartitionAssignment) partitionSet {
	var void struct{}
	partitions := make(map[int]struct{})
	for _, p := range assignmentpb.GetPartitions() {
		partitions[int(p)] = void
	}
	return partitionSet(partitions)
}

func (ps partitionSet) Ints() (partitions []int) {
	for p := range ps {
		partitions = append(partitions, p)
	}
	return
}

func (ps partitionSet) Contains(partition int) bool {
	_, exists := ps[partition]
	return exists
}

// A function that generates a 16-byte UUID.
type generateUUIDFunc func() (uuid.UUID, error)

// partitionAssignmentReceiver must enact the received partition assignment from
// the server, or otherwise return an error, which will break the stream. The
// receiver must not call the assigner, as this would result in a deadlock.
type partitionAssignmentReceiver func(partitionSet) error

// assigner wraps the partition assignment stream and notifies a receiver when
// the server sends a new set of partition assignments for a subscriber.
type assigner struct {
	// Immutable after creation.
	log               *logger
	subscription      string
	assignmentClient  *vkit.PartitionAssignmentClient
	subscription      string
	initialReq        *pb.PartitionAssignmentRequest
	receiveAssignment partitionAssignmentReceiver
	metadata          pubsubMetadata

	// Fields below must be guarded with mu.
	stream *retryableStream

	abstractService
}

func newAssigner(ctx context.Context, assignmentClient *vkit.PartitionAssignmentClient,
	log *logger, genUUID generateUUIDFunc, settings ReceiveSettings, subscriptionPath string,
	receiver partitionAssignmentReceiver) (*assigner, error) {

	clientID, err := genUUID()
	if err != nil {
		return nil, fmt.Errorf("pubsublite: failed to generate client UUID: %v", err)
	}
	log.Printf("pubsublite: %s: client ID for partition assignment: %s", subscriptionPath, clientID)

	a := &assigner{
		log:              log,
		subscription:     subscriptionPath,
		assignmentClient: assignmentClient,
		subscription:     subscriptionPath,
		initialReq: &pb.PartitionAssignmentRequest{
			Request: &pb.PartitionAssignmentRequest_Initial{
				Initial: &pb.InitialPartitionAssignmentRequest{
					Subscription: subscriptionPath,
					ClientId:     clientID[:],
				},
			},
		},
		receiveAssignment: receiver,
		metadata:          newPubsubMetadata(),
	}
	a.stream = newRetryableStream(ctx, log, a, settings.Timeout, reflect.TypeOf(pb.PartitionAssignment{}))
	a.metadata.AddClientInfo(settings.Framework)
	return a, nil
}

func (a *assigner) Start() {
	a.mu.Lock()
	defer a.mu.Unlock()
	if a.unsafeUpdateStatus(serviceStarting, nil) {
		a.stream.Start()
	}
}

func (a *assigner) Stop() {
	a.mu.Lock()
	defer a.mu.Unlock()
	a.unsafeInitiateShutdown(serviceTerminating, nil)
}

func (a *assigner) newStream(ctx context.Context) (grpc.ClientStream, error) {
	return a.assignmentClient.AssignPartitions(a.metadata.AddToContext(ctx))
}

func (a *assigner) initialRequest() (interface{}, initialResponseRequired) {
	return a.initialReq, initialResponseRequired(false)
}

func (a *assigner) validateInitialResponse(_ interface{}) error {
	// Should not be called as initialResponseRequired=false above.
	return errors.New("pubsublite: unexpected initial response")
}

func (a *assigner) onStreamStatusChange(status streamStatus) {
	a.mu.Lock()
	defer a.mu.Unlock()

	switch status {
	case streamConnected:
		a.unsafeUpdateStatus(serviceActive, nil)
	case streamTerminated:
		a.unsafeInitiateShutdown(serviceTerminated, a.stream.Error())
	}
}

func (a *assigner) onResponse(response interface{}) {
	a.mu.Lock()
	defer a.mu.Unlock()

	if a.status >= serviceTerminating {
		return
	}

	assignment, _ := response.(*pb.PartitionAssignment)
	if err := a.handleAssignment(assignment); err != nil {
		a.unsafeInitiateShutdown(serviceTerminated, err)
	}
}

func (a *assigner) handleAssignment(assignment *pb.PartitionAssignment) error {
	if err := a.receiveAssignment(newPartitionSet(assignment)); err != nil {
		return err
	}
	a.log.Printf("pubsublite: %s: subscriber updated partition assignments to %v", a.subscription, assignment.Partitions)

	a.stream.Send(&pb.PartitionAssignmentRequest{
		Request: &pb.PartitionAssignmentRequest_Ack{
			Ack: &pb.PartitionAssignmentAck{},
		},
	})
	return nil
}

func (a *assigner) unsafeInitiateShutdown(targetStatus serviceStatus, err error) {
<<<<<<< HEAD
	if !a.unsafeUpdateStatus(targetStatus, a.wrapError(err)) {
=======
	if !a.unsafeUpdateStatus(targetStatus, wrapError("assigner", a.subscription, err)) {
>>>>>>> 257f322e
		return
	}
	// No data to send. Immediately terminate the stream.
	a.stream.Stop()
}

func (a *assigner) wrapError(err error) error {
	if err != nil {
		return xerrors.Errorf("assigner(%s): %w", a.subscription, err)
	}
	return err
}<|MERGE_RESOLUTION|>--- conflicted
+++ resolved
@@ -20,7 +20,6 @@
 	"reflect"
 
 	"github.com/google/uuid"
-	"golang.org/x/xerrors"
 	"google.golang.org/grpc"
 
 	vkit "cloud.google.com/go/pubsublite/apiv1"
@@ -64,7 +63,6 @@
 type assigner struct {
 	// Immutable after creation.
 	log               *logger
-	subscription      string
 	assignmentClient  *vkit.PartitionAssignmentClient
 	subscription      string
 	initialReq        *pb.PartitionAssignmentRequest
@@ -89,7 +87,6 @@
 
 	a := &assigner{
 		log:              log,
-		subscription:     subscriptionPath,
 		assignmentClient: assignmentClient,
 		subscription:     subscriptionPath,
 		initialReq: &pb.PartitionAssignmentRequest{
@@ -176,20 +173,9 @@
 }
 
 func (a *assigner) unsafeInitiateShutdown(targetStatus serviceStatus, err error) {
-<<<<<<< HEAD
-	if !a.unsafeUpdateStatus(targetStatus, a.wrapError(err)) {
-=======
 	if !a.unsafeUpdateStatus(targetStatus, wrapError("assigner", a.subscription, err)) {
->>>>>>> 257f322e
 		return
 	}
 	// No data to send. Immediately terminate the stream.
 	a.stream.Stop()
-}
-
-func (a *assigner) wrapError(err error) error {
-	if err != nil {
-		return xerrors.Errorf("assigner(%s): %w", a.subscription, err)
-	}
-	return err
 }