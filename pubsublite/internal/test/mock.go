// Copyright 2020 Google LLC
//
// Licensed under the Apache License, Version 2.0 (the "License");
// you may not use this file except in compliance with the License.
// You may obtain a copy of the License at
//
//     https://www.apache.org/licenses/LICENSE-2.0
//
// Unless required by applicable law or agreed to in writing, software
// distributed under the License is distributed on an "AS IS" BASIS,
// WITHOUT WARRANTIES OR CONDITIONS OF ANY KIND, either express or implied.
// See the License for the specific language governing permissions and

package test

import (
	"context"
	"io"
	"log"
	"reflect"
	"sync"

	"cloud.google.com/go/internal/testutil"
	"cloud.google.com/go/internal/uid"
	"google.golang.org/api/option"
	"google.golang.org/grpc"
	"google.golang.org/grpc/codes"
	"google.golang.org/grpc/status"

	emptypb "github.com/golang/protobuf/ptypes/empty"
	pb "google.golang.org/genproto/googleapis/cloud/pubsublite/v1"
)

// MockServer is an in-memory mock implementation of a Pub/Sub Lite service,
// which allows unit tests to inspect requests received by the server and send
// fake responses.
// This is the interface that should be used by tests.
type MockServer interface {
	// OnTestStart must be called at the start of each test to clear any existing
	// state and set the test verifiers.
	OnTestStart(*Verifiers)
	// OnTestEnd should be called at the end of each test to flush the verifiers
	// (i.e. check whether any expected requests were not sent to the server).
	OnTestEnd()
}

// Server is a mock Pub/Sub Lite server that can be used for unit testing.
type Server struct {
	LiteServer MockServer
	gRPCServer *testutil.Server
}

// NewServer creates a new mock Pub/Sub Lite server.
func NewServer() (*Server, error) {
	srv, err := testutil.NewServer()
	if err != nil {
		return nil, err
	}
	liteServer := newMockLiteServer()
	pb.RegisterAdminServiceServer(srv.Gsrv, liteServer)
	pb.RegisterPublisherServiceServer(srv.Gsrv, liteServer)
	pb.RegisterSubscriberServiceServer(srv.Gsrv, liteServer)
	pb.RegisterCursorServiceServer(srv.Gsrv, liteServer)
	pb.RegisterPartitionAssignmentServiceServer(srv.Gsrv, liteServer)
	srv.Start()
	return &Server{LiteServer: liteServer, gRPCServer: srv}, nil
}

<<<<<<< HEAD
// NewServerWithConn
=======
// NewServerWithConn creates a new mock Pub/Sub Lite server along with client
// options to connect to it.
>>>>>>> 9ac287d2
func NewServerWithConn() (*Server, []option.ClientOption) {
	testServer, err := NewServer()
	if err != nil {
		log.Fatal(err)
	}
	conn, err := grpc.Dial(testServer.Addr(), grpc.WithInsecure())
	if err != nil {
		log.Fatal(err)
	}
	return testServer, []option.ClientOption{option.WithGRPCConn(conn)}
}

// Addr returns the address that the server is listening on.
func (s *Server) Addr() string {
	return s.gRPCServer.Addr
}

// Close shuts down the server and releases all resources.
func (s *Server) Close() {
	s.gRPCServer.Close()
}

// mockLiteServer implements the MockServer interface.
type mockLiteServer struct {
	pb.AdminServiceServer
	pb.PublisherServiceServer
	pb.SubscriberServiceServer
	pb.CursorServiceServer
	pb.PartitionAssignmentServiceServer

	mu sync.Mutex

	testVerifiers *Verifiers
	testIDs       *uid.Space
	currentTestID string
}

func newMockLiteServer() *mockLiteServer {
	return &mockLiteServer{
		testIDs: uid.NewSpace("mockLiteServer", nil),
	}
}

func (s *mockLiteServer) popGlobalVerifiers(request interface{}) (interface{}, error) {
	s.mu.Lock()
	defer s.mu.Unlock()

	if s.testVerifiers == nil {
		return nil, status.Errorf(codes.FailedPrecondition, "mockserver: previous test has ended")
	}
	return s.testVerifiers.GlobalVerifier.Pop(request)
}

func (s *mockLiteServer) popStreamVerifier(key string) (*RPCVerifier, error) {
	s.mu.Lock()
	defer s.mu.Unlock()

	if s.testVerifiers == nil {
		return nil, status.Errorf(codes.FailedPrecondition, "mockserver: previous test has ended")
	}
	return s.testVerifiers.streamVerifiers.Pop(key)
}

func (s *mockLiteServer) handleStream(stream grpc.ServerStream, req interface{}, requestType reflect.Type, key string) (err error) {
	testID := s.currentTest()
	if testID == "" {
		return status.Errorf(codes.FailedPrecondition, "mockserver: previous test has ended")
	}
	verifier, err := s.popStreamVerifier(key)
	if err != nil {
		return err
	}

	// Verify initial request.
	retResponse, retErr := verifier.Pop(req)
	var ok bool

	for {
		// See comments for RPCVerifier.Push for valid stream request/response
		// combinations.
		if retErr != nil {
			err = retErr
			break
		}
		if retResponse != nil {
			if err = stream.SendMsg(retResponse); err != nil {
				err = status.Errorf(codes.FailedPrecondition, "mockserver: stream send error: %v", err)
				break
			}
		}

		// Check whether the next response isn't blocked on a request.
		ok, retResponse, retErr = verifier.TryPop()
		if ok {
			continue
		}

		req = reflect.New(requestType).Interface()
		if err = stream.RecvMsg(req); err == io.EOF {
			break
		} else if err != nil {
			err = status.Errorf(codes.FailedPrecondition, "mockserver: stream recv error: %v", err)
			break
		}
		if testID != s.currentTest() {
			err = status.Errorf(codes.FailedPrecondition, "mockserver: previous test has ended")
			break
		}
		retResponse, retErr = verifier.Pop(req)
	}

	// Check whether the stream ended prematurely.
	if testID == s.currentTest() {
		verifier.Flush()
	}
	return
}

// MockServer implementation.

func (s *mockLiteServer) OnTestStart(verifiers *Verifiers) {
	s.mu.Lock()
	defer s.mu.Unlock()

	if s.currentTestID != "" {
		panic("mockserver is already in use by another test")
	}
	s.currentTestID = s.testIDs.New()
	s.testVerifiers = verifiers
}

func (s *mockLiteServer) OnTestEnd() {
	s.mu.Lock()
	defer s.mu.Unlock()

	s.currentTestID = ""
	if s.testVerifiers != nil {
		s.testVerifiers.flush()
	}
}

func (s *mockLiteServer) currentTest() string {
	s.mu.Lock()
	defer s.mu.Unlock()
	return s.currentTestID
}

// PublisherService implementation.

func (s *mockLiteServer) Publish(stream pb.PublisherService_PublishServer) error {
	req, err := stream.Recv()
	if err != nil {
		return status.Errorf(codes.FailedPrecondition, "mockserver: stream recv error before initial request: %v", err)
	}
	if len(req.GetInitialRequest().GetTopic()) == 0 {
		return status.Errorf(codes.InvalidArgument, "mockserver: received invalid initial publish request: %v", req)
	}

	initReq := req.GetInitialRequest()
	k := keyPartition(publishStreamType, initReq.GetTopic(), int(initReq.GetPartition()))
	return s.handleStream(stream, req, reflect.TypeOf(pb.PublishRequest{}), k)
}

// SubscriberService implementation.

func (s *mockLiteServer) Subscribe(stream pb.SubscriberService_SubscribeServer) error {
	req, err := stream.Recv()
	if err != nil {
		return status.Errorf(codes.FailedPrecondition, "mockserver: stream recv error before initial request: %v", err)
	}
	if len(req.GetInitial().GetSubscription()) == 0 {
		return status.Errorf(codes.InvalidArgument, "mockserver: received invalid initial subscribe request: %v", req)
	}

	initReq := req.GetInitial()
	k := keyPartition(subscribeStreamType, initReq.GetSubscription(), int(initReq.GetPartition()))
	return s.handleStream(stream, req, reflect.TypeOf(pb.SubscribeRequest{}), k)
}

// CursorService implementation.

func (s *mockLiteServer) StreamingCommitCursor(stream pb.CursorService_StreamingCommitCursorServer) error {
	req, err := stream.Recv()
	if err != nil {
		return status.Errorf(codes.FailedPrecondition, "mockserver: stream recv error before initial request: %v", err)
	}
	if len(req.GetInitial().GetSubscription()) == 0 {
		return status.Errorf(codes.InvalidArgument, "mockserver: received invalid initial streaming commit cursor request: %v", req)
	}

	initReq := req.GetInitial()
	k := keyPartition(commitStreamType, initReq.GetSubscription(), int(initReq.GetPartition()))
	return s.handleStream(stream, req, reflect.TypeOf(pb.StreamingCommitCursorRequest{}), k)
}

// PartitionAssignmentService implementation.

func (s *mockLiteServer) AssignPartitions(stream pb.PartitionAssignmentService_AssignPartitionsServer) error {
	req, err := stream.Recv()
	if err != nil {
		return status.Errorf(codes.FailedPrecondition, "mockserver: stream recv error before initial request: %v", err)
	}
	if len(req.GetInitial().GetSubscription()) == 0 {
		return status.Errorf(codes.InvalidArgument, "mockserver: received invalid initial partition assignment request: %v", req)
	}

	k := key(assignmentStreamType, req.GetInitial().GetSubscription())
	return s.handleStream(stream, req, reflect.TypeOf(pb.PartitionAssignmentRequest{}), k)
}

// AdminService implementation.

func (s *mockLiteServer) doTopicResponse(ctx context.Context, req interface{}) (*pb.Topic, error) {
	retResponse, retErr := s.popGlobalVerifiers(req)
	if retErr != nil {
		return nil, retErr
	}
	resp, ok := retResponse.(*pb.Topic)
	if !ok {
		return nil, status.Errorf(codes.FailedPrecondition, "mockserver: invalid response type %v", reflect.TypeOf(retResponse))
	}
	return resp, nil
}

func (s *mockLiteServer) doSubscriptionResponse(ctx context.Context, req interface{}) (*pb.Subscription, error) {
	retResponse, retErr := s.popGlobalVerifiers(req)
	if retErr != nil {
		return nil, retErr
	}
	resp, ok := retResponse.(*pb.Subscription)
	if !ok {
		return nil, status.Errorf(codes.FailedPrecondition, "mockserver: invalid response type %v", reflect.TypeOf(retResponse))
	}
	return resp, nil
}

func (s *mockLiteServer) doEmptyResponse(ctx context.Context, req interface{}) (*emptypb.Empty, error) {
	retResponse, retErr := s.popGlobalVerifiers(req)
	if retErr != nil {
		return nil, retErr
	}
	resp, ok := retResponse.(*emptypb.Empty)
	if !ok {
		return nil, status.Errorf(codes.FailedPrecondition, "mockserver: invalid response type %v", reflect.TypeOf(retResponse))
	}
	return resp, nil
}

func (s *mockLiteServer) CreateTopic(ctx context.Context, req *pb.CreateTopicRequest) (*pb.Topic, error) {
	return s.doTopicResponse(ctx, req)
}

func (s *mockLiteServer) UpdateTopic(ctx context.Context, req *pb.UpdateTopicRequest) (*pb.Topic, error) {
	return s.doTopicResponse(ctx, req)
}

func (s *mockLiteServer) GetTopic(ctx context.Context, req *pb.GetTopicRequest) (*pb.Topic, error) {
	return s.doTopicResponse(ctx, req)
}

func (s *mockLiteServer) GetTopicPartitions(ctx context.Context, req *pb.GetTopicPartitionsRequest) (*pb.TopicPartitions, error) {
	retResponse, retErr := s.popGlobalVerifiers(req)
	if retErr != nil {
		return nil, retErr
	}
	resp, ok := retResponse.(*pb.TopicPartitions)
	if !ok {
		return nil, status.Errorf(codes.FailedPrecondition, "mockserver: invalid response type %v", reflect.TypeOf(retResponse))
	}
	return resp, nil
}

func (s *mockLiteServer) DeleteTopic(ctx context.Context, req *pb.DeleteTopicRequest) (*emptypb.Empty, error) {
	return s.doEmptyResponse(ctx, req)
}

func (s *mockLiteServer) CreateSubscription(ctx context.Context, req *pb.CreateSubscriptionRequest) (*pb.Subscription, error) {
	return s.doSubscriptionResponse(ctx, req)
}

func (s *mockLiteServer) GetSubscription(ctx context.Context, req *pb.GetSubscriptionRequest) (*pb.Subscription, error) {
	return s.doSubscriptionResponse(ctx, req)
}

func (s *mockLiteServer) UpdateSubscription(ctx context.Context, req *pb.UpdateSubscriptionRequest) (*pb.Subscription, error) {
	return s.doSubscriptionResponse(ctx, req)
}

func (s *mockLiteServer) DeleteSubscription(ctx context.Context, req *pb.DeleteSubscriptionRequest) (*emptypb.Empty, error) {
	return s.doEmptyResponse(ctx, req)
}

func (s *mockLiteServer) ListTopics(ctx context.Context, req *pb.ListTopicsRequest) (*pb.ListTopicsResponse, error) {
	retResponse, retErr := s.popGlobalVerifiers(req)
	if retErr != nil {
		return nil, retErr
	}
	resp, ok := retResponse.(*pb.ListTopicsResponse)
	if !ok {
		return nil, status.Errorf(codes.FailedPrecondition, "mockserver: invalid response type %v", reflect.TypeOf(retResponse))
	}
	return resp, nil
}

func (s *mockLiteServer) ListTopicSubscriptions(ctx context.Context, req *pb.ListTopicSubscriptionsRequest) (*pb.ListTopicSubscriptionsResponse, error) {
	retResponse, retErr := s.popGlobalVerifiers(req)
	if retErr != nil {
		return nil, retErr
	}
	resp, ok := retResponse.(*pb.ListTopicSubscriptionsResponse)
	if !ok {
		return nil, status.Errorf(codes.FailedPrecondition, "mockserver: invalid response type %v", reflect.TypeOf(retResponse))
	}
	return resp, nil
}

func (s *mockLiteServer) ListSubscriptions(ctx context.Context, req *pb.ListSubscriptionsRequest) (*pb.ListSubscriptionsResponse, error) {
	retResponse, retErr := s.popGlobalVerifiers(req)
	if retErr != nil {
		return nil, retErr
	}
	resp, ok := retResponse.(*pb.ListSubscriptionsResponse)
	if !ok {
		return nil, status.Errorf(codes.FailedPrecondition, "mockserver: invalid response type %v", reflect.TypeOf(retResponse))
	}
	return resp, nil
}<|MERGE_RESOLUTION|>--- conflicted
+++ resolved
@@ -66,12 +66,8 @@
 	return &Server{LiteServer: liteServer, gRPCServer: srv}, nil
 }
 
-<<<<<<< HEAD
-// NewServerWithConn
-=======
 // NewServerWithConn creates a new mock Pub/Sub Lite server along with client
 // options to connect to it.
->>>>>>> 9ac287d2
 func NewServerWithConn() (*Server, []option.ClientOption) {
 	testServer, err := NewServer()
 	if err != nil {
