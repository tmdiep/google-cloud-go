## Cloud Pub/Sub Lite [![GoDoc](https://godoc.org/cloud.google.com/go/pubsublite?status.svg)](https://pkg.go.dev/cloud.google.com/go/pubsublite)

- [About Cloud Pub/Sub Lite](https://cloud.google.com/pubsub/lite)
<<<<<<< HEAD
- [API documentation](https://cloud.google.com/pubsub/lite/docs/apis)
- [Go client documentation](https://godoc.org/cloud.google.com/go/pubsublite)

*This library is in BETA. Backwards-incompatible changes may be made before
=======
- [Client library documentation](https://cloud.google.com/pubsub/lite/docs/reference/libraries)
- [API documentation](https://cloud.google.com/pubsub/lite/docs/apis)
- [Go client documentation](https://pkg.go.dev/cloud.google.com/go/pubsublite)

*This library is in ALPHA. Backwards-incompatible changes may be made before
>>>>>>> 7388a884
 stable v1.0.0 is released.*

### Example Usage

[snip]:# (imports)
```go
import (
	"cloud.google.com/go/pubsub"
	"cloud.google.com/go/pubsublite"
	"cloud.google.com/go/pubsublite/ps"
)
```

To publish messages to a topic:

[snip]:# (publish)
```go
<<<<<<< HEAD
// Create a PublisherClient.
=======
// Create a PublisherClient for topic1.
>>>>>>> 7388a884
// See https://cloud.google.com/pubsub/lite/docs/locations for available zones.
topic := pubsublite.TopicPath{
    Project: "project-id",
    Zone:    "us-central1-b",
    TopicID: "topic1",
}
<<<<<<< HEAD
pub, err := ps.NewPublisherClient(ctx, ps.DefaultPublishSettings, topic)
=======
publisher, err := ps.NewPublisherClient(ctx, ps.DefaultPublishSettings, topic)
>>>>>>> 7388a884
if err != nil {
    log.Fatal(err)
}

<<<<<<< HEAD
// Publish "hello world" on topic1.
res := pub.Publish(ctx, &pubsub.Message{
=======
// Publish "hello world".
res := publisher.Publish(ctx, &pubsub.Message{
>>>>>>> 7388a884
	Data: []byte("hello world"),
})
// The publish happens asynchronously.
// Later, you can get the result from res:
...
msgID, err := res.Get(ctx)
if err != nil {
	log.Fatal(err)
}
```

To receive messages for a subscription:

[snip]:# (subscribe)
```go
<<<<<<< HEAD
// Create a SubscriberClient.
=======
// Create a SubscriberClient for subscription1.
>>>>>>> 7388a884
subscription := pubsublite.SubscriptionPath{
    Project:        "project-id",
    Zone:           "us-central1-b",
    SubscriptionID: "subscription1",
}
subscriber, err := ps.NewSubscriberClient(ctx, ps.DefaultReceiveSettings, subscription)
if err != nil {
	log.Fatal(err)
}

<<<<<<< HEAD
// Use a callback to receive messages via subscription1.
// Call cancel() elsewhere to stop receiving messages.
=======
// Use a callback to receive messages.
// Call cancel() to stop receiving messages.
>>>>>>> 7388a884
cctx, cancel := context.WithCancel(ctx)
err = subscriber.Receive(cctx, func(ctx context.Context, m *pubsub.Message) {
	fmt.Println(m.Data)
	m.Ack() // Acknowledge that we've consumed the message.
})
if err != nil {
	log.Println(err)
}
```<|MERGE_RESOLUTION|>--- conflicted
+++ resolved
@@ -1,18 +1,11 @@
 ## Cloud Pub/Sub Lite [![GoDoc](https://godoc.org/cloud.google.com/go/pubsublite?status.svg)](https://pkg.go.dev/cloud.google.com/go/pubsublite)
 
 - [About Cloud Pub/Sub Lite](https://cloud.google.com/pubsub/lite)
-<<<<<<< HEAD
-- [API documentation](https://cloud.google.com/pubsub/lite/docs/apis)
-- [Go client documentation](https://godoc.org/cloud.google.com/go/pubsublite)
-
-*This library is in BETA. Backwards-incompatible changes may be made before
-=======
 - [Client library documentation](https://cloud.google.com/pubsub/lite/docs/reference/libraries)
 - [API documentation](https://cloud.google.com/pubsub/lite/docs/apis)
 - [Go client documentation](https://pkg.go.dev/cloud.google.com/go/pubsublite)
 
 *This library is in ALPHA. Backwards-incompatible changes may be made before
->>>>>>> 7388a884
  stable v1.0.0 is released.*
 
 ### Example Usage
@@ -30,33 +23,20 @@
 
 [snip]:# (publish)
 ```go
-<<<<<<< HEAD
-// Create a PublisherClient.
-=======
 // Create a PublisherClient for topic1.
->>>>>>> 7388a884
 // See https://cloud.google.com/pubsub/lite/docs/locations for available zones.
 topic := pubsublite.TopicPath{
     Project: "project-id",
     Zone:    "us-central1-b",
     TopicID: "topic1",
 }
-<<<<<<< HEAD
-pub, err := ps.NewPublisherClient(ctx, ps.DefaultPublishSettings, topic)
-=======
 publisher, err := ps.NewPublisherClient(ctx, ps.DefaultPublishSettings, topic)
->>>>>>> 7388a884
 if err != nil {
     log.Fatal(err)
 }
 
-<<<<<<< HEAD
-// Publish "hello world" on topic1.
-res := pub.Publish(ctx, &pubsub.Message{
-=======
 // Publish "hello world".
 res := publisher.Publish(ctx, &pubsub.Message{
->>>>>>> 7388a884
 	Data: []byte("hello world"),
 })
 // The publish happens asynchronously.
@@ -72,11 +52,7 @@
 
 [snip]:# (subscribe)
 ```go
-<<<<<<< HEAD
-// Create a SubscriberClient.
-=======
 // Create a SubscriberClient for subscription1.
->>>>>>> 7388a884
 subscription := pubsublite.SubscriptionPath{
     Project:        "project-id",
     Zone:           "us-central1-b",
@@ -87,13 +63,8 @@
 	log.Fatal(err)
 }
 
-<<<<<<< HEAD
-// Use a callback to receive messages via subscription1.
-// Call cancel() elsewhere to stop receiving messages.
-=======
 // Use a callback to receive messages.
 // Call cancel() to stop receiving messages.
->>>>>>> 7388a884
 cctx, cancel := context.WithCancel(ctx)
 err = subscriber.Receive(cctx, func(ctx context.Context, m *pubsub.Message) {
 	fmt.Println(m.Data)
