// Copyright 2020 Google LLC
//
// Licensed under the Apache License, Version 2.0 (the "License");
// you may not use this file except in compliance with the License.
// You may obtain a copy of the License at
//
//     https://www.apache.org/licenses/LICENSE-2.0
//
// Unless required by applicable law or agreed to in writing, software
// distributed under the License is distributed on an "AS IS" BASIS,
// WITHOUT WARRANTIES OR CONDITIONS OF ANY KIND, either express or implied.
// See the License for the specific language governing permissions and

package ps

import (
	"context"
	"errors"
	"fmt"
	"strings"
	"sync/atomic"
	"testing"
	"time"

	"cloud.google.com/go/internal/testutil"
	"cloud.google.com/go/internal/uid"
	"cloud.google.com/go/pubsub"
	"cloud.google.com/go/pubsublite"
	"cloud.google.com/go/pubsublite/internal/test"
	"github.com/google/go-cmp/cmp/cmpopts"
	"golang.org/x/sync/errgroup"
	"google.golang.org/api/option"

	vkit "cloud.google.com/go/pubsublite/apiv1"
	pb "google.golang.org/genproto/googleapis/cloud/pubsublite/v1"
)

const (
	gibi               = 1 << 30
	defaultTestTimeout = 5 * time.Minute
)

var resourceIDs = uid.NewSpace("go-ps-test", nil)

func initIntegrationTest(t *testing.T) {
	if testing.Short() {
		t.Skip("Integration tests skipped in short mode")
	}
	if testutil.ProjID() == "" {
		t.Skip("Integration tests skipped. See CONTRIBUTING.md for details")
	}
}

func withGRPCHeadersAssertion(t *testing.T, opts ...option.ClientOption) []option.ClientOption {
	grpcHeadersEnforcer := &testutil.HeadersEnforcer{
		OnFailure: t.Errorf,
		Checkers: []*testutil.HeaderChecker{
			testutil.XGoogClientHeaderChecker,
		},
	}
	return append(grpcHeadersEnforcer.CallOptions(), opts...)
}

func testOptions(ctx context.Context, t *testing.T, opts ...option.ClientOption) []option.ClientOption {
	ts := testutil.TokenSource(ctx, vkit.DefaultAuthScopes()...)
	if ts == nil {
		t.Skip("Integration tests skipped. See CONTRIBUTING.md for details")
	}
	return append(withGRPCHeadersAssertion(t, option.WithTokenSource(ts)), opts...)
}

func adminClient(ctx context.Context, t *testing.T, region string, opts ...option.ClientOption) *pubsublite.AdminClient {
	opts = testOptions(ctx, t, opts...)
	admin, err := pubsublite.NewAdminClient(ctx, region, opts...)
	if err != nil {
		t.Fatalf("Failed to create admin client: %v", err)
	}
	return admin
}

func publisherClient(ctx context.Context, t *testing.T, settings PublishSettings, topic pubsublite.TopicPath, opts ...option.ClientOption) *PublisherClient {
	opts = testOptions(ctx, t, opts...)
	pub, err := NewPublisherClient(ctx, settings, topic, opts...)
	if err != nil {
		t.Fatalf("Failed to create publisher client: %v", err)
	}
	return pub
}

func subscriberClient(ctx context.Context, t *testing.T, settings ReceiveSettings, subscription pubsublite.SubscriptionPath, opts ...option.ClientOption) *SubscriberClient {
	opts = testOptions(ctx, t, opts...)
	sub, err := NewSubscriberClient(ctx, settings, subscription, opts...)
	if err != nil {
		t.Fatalf("Failed to create publisher client: %v", err)
	}
	return sub
}

func initResourcePaths(t *testing.T) (string, pubsublite.TopicPath, pubsublite.SubscriptionPath) {
	initIntegrationTest(t)

	proj := testutil.ProjID()
	zone := test.RandomLiteZone()
	region, _ := pubsublite.ZoneToRegion(zone)
	resourceID := resourceIDs.New()

	topicPath := pubsublite.TopicPath{Project: proj, Zone: zone, TopicID: resourceID}
	subscriptionPath := pubsublite.SubscriptionPath{Project: proj, Zone: zone, SubscriptionID: resourceID}
	return region, topicPath, subscriptionPath
}

func createTopic(ctx context.Context, t *testing.T, admin *pubsublite.AdminClient, topic pubsublite.TopicPath, partitionCount int) {
	topicConfig := pubsublite.TopicConfig{
		Name:                       topic,
		PartitionCount:             partitionCount,
		PublishCapacityMiBPerSec:   4,
		SubscribeCapacityMiBPerSec: 8,
		PerPartitionBytes:          30 * gibi,
		RetentionDuration:          24 * time.Hour,
	}
	_, err := admin.CreateTopic(ctx, topicConfig)
	if err != nil {
		t.Fatalf("Failed to create topic %s: %v", topic, err)
	} else {
		t.Logf("Created topic %s", topic)
	}
}

func cleanUpTopic(ctx context.Context, t *testing.T, admin *pubsublite.AdminClient, topic pubsublite.TopicPath) {
	if err := admin.DeleteTopic(ctx, topic); err != nil {
		t.Errorf("Failed to delete topic %s: %v", topic, err)
	} else {
		t.Logf("Deleted topic %s", topic)
	}
}

func createSubscription(ctx context.Context, t *testing.T, admin *pubsublite.AdminClient, subscription pubsublite.SubscriptionPath, topic pubsublite.TopicPath) {
	subConfig := &pubsublite.SubscriptionConfig{
		Name:                subscription,
		Topic:               topic,
		DeliveryRequirement: pubsublite.DeliverImmediately,
	}
	_, err := admin.CreateSubscription(ctx, *subConfig)
	if err != nil {
		t.Fatalf("Failed to create subscription %s: %v", subscription, err)
	} else {
		t.Logf("Created subscription %s", subscription)
	}
}

func cleanUpSubscription(ctx context.Context, t *testing.T, admin *pubsublite.AdminClient, subscription pubsublite.SubscriptionPath) {
	if err := admin.DeleteSubscription(ctx, subscription); err != nil {
		t.Errorf("Failed to delete subscription %s: %v", subscription, err)
	} else {
		t.Logf("Deleted subscription %s", subscription)
	}
}

func partitionNumbers(partitionCount int) []int {
	var partitions []int
	for i := 0; i < partitionCount; i++ {
		partitions = append(partitions, i)
	}
	return partitions
}

func publishMessages(t *testing.T, settings PublishSettings, topic pubsublite.TopicPath, msgs ...*pubsub.Message) {
	ctx := context.Background()
	publisher := publisherClient(ctx, t, settings, topic)
	defer publisher.Stop()

	var pubResults []*pubsub.PublishResult
	for _, msg := range msgs {
		pubResults = append(pubResults, publisher.Publish(ctx, msg))
	}
	waitForPublishResults(t, pubResults)
}

func publishPrefixedMessages(t *testing.T, settings PublishSettings, topic pubsublite.TopicPath, msgPrefix string, messageCount int) []string {
	ctx := context.Background()
	publisher := publisherClient(ctx, t, settings, topic)
	defer publisher.Stop()

	orderingSender := test.NewOrderingSender()
	var pubResults []*pubsub.PublishResult
	var msgs []string
	for i := 0; i < messageCount; i++ {
		data := orderingSender.Next(msgPrefix)
		msgs = append(msgs, data)
		pubResults = append(pubResults, publisher.Publish(ctx, &pubsub.Message{Data: []byte(data)}))
	}
	waitForPublishResults(t, pubResults)
	return msgs
}

func waitForPublishResults(t *testing.T, pubResults []*pubsub.PublishResult) {
	cctx, cancel := context.WithTimeout(context.Background(), defaultTestTimeout)
	for i, result := range pubResults {
		_, err := result.Get(cctx)
		if err != nil {
			t.Errorf("Publish(%d) got err: %v", i, err)
		}
	}
	t.Logf("Published %d messages", len(pubResults))
	cancel()
}

const maxPrintMsgLen = 70

func truncateMsg(msg string) string {
	if len(msg) > maxPrintMsgLen {
		return fmt.Sprintf("%s...", msg[0:maxPrintMsgLen])
	}
	return msg
}

func messageDiff(got, want *pubsub.Message) string {
	return testutil.Diff(got, want, cmpopts.IgnoreUnexported(pubsub.Message{}), cmpopts.IgnoreFields(pubsub.Message{}, "ID", "PublishTime"), cmpopts.EquateEmpty())
}

type checkOrdering bool

func receiveAllMessages(t *testing.T, msgTracker *test.MsgTracker, settings ReceiveSettings, subscription pubsublite.SubscriptionPath, checkOrder checkOrdering) {
	cctx, stopSubscriber := context.WithTimeout(context.Background(), defaultTestTimeout)
	orderingValidator := test.NewOrderingReceiver()

	messageReceiver := func(ctx context.Context, msg *pubsub.Message) {
		msg.Ack()
		data := string(msg.Data)
		if !msgTracker.Remove(data) {
			// Prevent a flood of errors if a message for a previous test was found.
			t.Fatalf("Received unexpected message: %q", truncateMsg(data))
			return
		}
		if checkOrder {
			if err := orderingValidator.Receive(data, msg.OrderingKey); err != nil {
				t.Errorf("Received unordered message: %q", truncateMsg(data))
			}
		}
		if msgTracker.Empty() {
			stopSubscriber() // Stop the subscriber when all messages have been received
		}
	}

	subscriber := subscriberClient(cctx, t, settings, subscription)
	if err := subscriber.Receive(cctx, messageReceiver); err != nil {
		t.Errorf("Receive() got err: %v", err)
	}
	if err := msgTracker.Status(); err != nil {
		t.Error(err)
	}
}

func receiveAndVerifyMessage(t *testing.T, want *pubsub.Message, settings ReceiveSettings, subscription pubsublite.SubscriptionPath) {
	cctx, stopSubscriber := context.WithTimeout(context.Background(), defaultTestTimeout)

	messageReceiver := func(ctx context.Context, got *pubsub.Message) {
		got.Ack()
		stopSubscriber()

		if diff := messageDiff(got, want); diff != "" {
			t.Errorf("Received message got: -, want: +\n%s", diff)
		}
		if len(got.ID) == 0 {
			t.Error("Received message missing ID")
		}
		if got.PublishTime.IsZero() {
			t.Error("Received message missing PublishTime")
		}
	}

	subscriber := subscriberClient(cctx, t, settings, subscription)
	if err := subscriber.Receive(cctx, messageReceiver); err != nil {
		t.Errorf("Receive() got err: %v", err)
	}
}

func TestIntegration_PublishSubscribeSinglePartition(t *testing.T) {
	region, topicPath, subscriptionPath := initResourcePaths(t)
	ctx := context.Background()
	const partitionCount = 1
	recvSettings := DefaultReceiveSettings
	recvSettings.Partitions = partitionNumbers(partitionCount)

	admin := adminClient(ctx, t, region)
	defer admin.Close()
	createTopic(ctx, t, admin, topicPath, partitionCount)
	defer cleanUpTopic(ctx, t, admin, topicPath)
	createSubscription(ctx, t, admin, subscriptionPath, topicPath)
	defer cleanUpSubscription(ctx, t, admin, subscriptionPath)

	// The same topic and subscription resources are used for each subtest. This
	// implicitly verifies commits. If cursors are not successfully committed at
	// the end of each test, the next test will receive an incorrect message and
	// fail. The subtests can also be run independently.

	// Sets all fields for a message and ensures it is correctly received.
	t.Run("AllFieldsRoundTrip", func(t *testing.T) {
		msg := &pubsub.Message{
			Data:        []byte("round_trip"),
			OrderingKey: "ordering_key",
			Attributes: map[string]string{
				"attr1": "value1",
				"attr2": "value2",
			},
		}
		publishMessages(t, DefaultPublishSettings, topicPath, msg)
		receiveAndVerifyMessage(t, msg, recvSettings, subscriptionPath)
	})

	// Verifies custom message transformers.
	t.Run("CustomMessageTransformers", func(t *testing.T) {
		customPubSettings := DefaultPublishSettings
		customPubSettings.MessageTransformer = func(from *pubsub.Message, to *pb.PubSubMessage) error {
			to.Data = []byte(string(from.Data) + "_foo")
			to.Key = []byte(from.OrderingKey + "_foo")
			return nil
		}
		msg := &pubsub.Message{
			Data:        []byte("msg_transformers"),
			OrderingKey: "ordering_key",
			Attributes: map[string]string{
				"attr1": "value1",
			},
		}
		publishMessages(t, customPubSettings, topicPath, msg)

		customRecvSettings := recvSettings
		customRecvSettings.MessageTransformer = func(wireMsg *pb.SequencedMessage, msg *pubsub.Message) error {
			// Swaps data and key.
			msg.Data = wireMsg.GetMessage().GetKey()
			msg.OrderingKey = string(wireMsg.GetMessage().GetData())
			msg.ID = "FAKE_ID"
			msg.PublishTime = time.Now()
			return nil
		}
		want := &pubsub.Message{
			Data:        []byte("ordering_key_foo"),
			OrderingKey: "msg_transformers_foo",
		}
		receiveAndVerifyMessage(t, want, customRecvSettings, subscriptionPath)
	})

	// Verifies that nacks are correctly handled.
	t.Run("Nack", func(t *testing.T) {
		msg1 := &pubsub.Message{Data: []byte("nack_msg1")}
		msg2 := &pubsub.Message{Data: []byte("nack_msg2")}
		publishMessages(t, DefaultPublishSettings, topicPath, msg1, msg2)

		// Case A: Default nack handler. Terminates subscriber.
		cctx, _ := context.WithTimeout(context.Background(), defaultTestTimeout)
		messageReceiver1 := func(ctx context.Context, got *pubsub.Message) {
			if diff := messageDiff(got, msg1); diff != "" {
				t.Errorf("Received message got: -, want: +\n%s", diff)
			}
			got.Nack()
		}
		subscriber := subscriberClient(cctx, t, recvSettings, subscriptionPath)
		if gotErr := subscriber.Receive(cctx, messageReceiver1); !test.ErrorEqual(gotErr, errNackCalled) {
			t.Errorf("Receive() got err: (%v), want err: (%v)", gotErr, errNackCalled)
		}

		// Case B: Custom nack handler.
		errCustomNack := errors.New("message nacked")
		customSettings := recvSettings
		customSettings.NackHandler = func(msg *pubsub.Message) error {
			if string(msg.Data) == "nack_msg1" {
				return nil // Causes msg1 to be acked
			}
			if string(msg.Data) == "nack_msg2" {
				return errCustomNack // Terminates subscriber
			}
			return fmt.Errorf("Received unexpected message: %q", truncateMsg(string(msg.Data)))
		}
		subscriber = subscriberClient(cctx, t, customSettings, subscriptionPath)

		messageReceiver2 := func(ctx context.Context, got *pubsub.Message) {
			got.Nack()
		}
		if gotErr := subscriber.Receive(cctx, messageReceiver2); !test.ErrorEqual(gotErr, errCustomNack) {
			t.Errorf("Receive() got err: (%v), want err: (%v)", gotErr, errCustomNack)
		}

		// Finally: receive and ack msg2.
		receiveAndVerifyMessage(t, msg2, recvSettings, subscriptionPath)
	})

	// Verifies that SubscriberClient.Receive() can be invoked multiple times
	// serially (note: parallel would error).
	t.Run("SubscriberMultipleReceive", func(t *testing.T) {
		msgs := []*pubsub.Message{
			{Data: []byte("multiple_receive1")},
			{Data: []byte("multiple_receive2")},
			{Data: []byte("multiple_receive3")},
		}
		publishMessages(t, DefaultPublishSettings, topicPath, msgs...)

		var cctx context.Context
		var stopSubscriber context.CancelFunc
		var gotReceivedCount int32
		messageReceiver := func(ctx context.Context, got *pubsub.Message) {
			currentIdx := atomic.AddInt32(&gotReceivedCount, 1) - 1
			if diff := messageDiff(got, msgs[currentIdx]); diff != "" {
				t.Errorf("Received message got: -, want: +\n%s", diff)
			}
			got.Ack()
			stopSubscriber()
		}
		subscriber := subscriberClient(cctx, t, recvSettings, subscriptionPath)

		// The message receiver stops the subscriber after receiving the first
		// message. However, the subscriber isn't guaranteed to immediately stop, so
		// allow up to `len(msgs)` iterations.
		wantReceivedCount := len(msgs)
		for i := 0; i < wantReceivedCount; i++ {
			// New cctx must be created for each iteration as it is cancelled each
			// time stopSubscriber is called.
			cctx, stopSubscriber = context.WithTimeout(context.Background(), defaultTestTimeout)
			if err := subscriber.Receive(cctx, messageReceiver); err != nil {
				t.Errorf("Receive() got err: %v", err)
			}
			if int(gotReceivedCount) == wantReceivedCount {
				t.Logf("Received %d messages in %d iterations", gotReceivedCount, i+1)
				break
			}
		}
		if int(gotReceivedCount) != wantReceivedCount {
			t.Errorf("Received message count: got %d, want %d", gotReceivedCount, wantReceivedCount)
		}
	})

	// Verifies that a blocking message receiver is notified of shutdown.
	t.Run("BlockingMessageReceiver", func(t *testing.T) {
		msg := &pubsub.Message{
			Data: []byte("blocking_message_receiver"),
		}
		publishMessages(t, DefaultPublishSettings, topicPath, msg)

		cctx, stopSubscriber := context.WithTimeout(context.Background(), defaultSubscriberTestTimeout)
		messageReceiver := func(ctx context.Context, got *pubsub.Message) {
			if diff := messageDiff(got, msg); diff != "" {
				t.Errorf("Received message got: -, want: +\n%s", diff)
			}

			// Ensure the test is deterministic. Wait until the message is received,
			// then stop the subscriber, which would cause `ctx` to be done below.
			stopSubscriber()

			select {
			case <-time.After(defaultSubscriberTestTimeout):
				t.Errorf("MessageReceiverFunc context not closed within %v", defaultSubscriberTestTimeout)
			case <-ctx.Done():
			}

			// The commit offset for this ack should be processed since the subscriber
			// is not shut down due to fatal error. Not actually detected until the
			// next test, which would receive an incorrect message.
			got.Ack()
		}
		subscriber := subscriberClient(cctx, t, recvSettings, subscriptionPath)

		if err := subscriber.Receive(cctx, messageReceiver); err != nil {
			t.Errorf("Receive() got err: %v", err)
		}
	})

	// Checks that messages are published and received in order.
	t.Run("Ordering", func(t *testing.T) {
		const messageCount = 500
		const publishBatchSize = 10

		// Publish messages.
		pubSettings := DefaultPublishSettings
		pubSettings.CountThreshold = publishBatchSize
		pubSettings.DelayThreshold = 100 * time.Millisecond
		msgs := publishPrefixedMessages(t, pubSettings, topicPath, "ordering", messageCount)

		// Receive messages.
		msgTracker := test.NewMsgTracker()
		msgTracker.Add(msgs...)
		receiveAllMessages(t, msgTracker, recvSettings, subscriptionPath, checkOrdering(true))
	})

	// Checks that subscriber flow control works.
	t.Run("SubscriberFlowControl", func(t *testing.T) {
		const messageCount = 20
		const maxOutstandingMessages = 2 // Receive small batches of messages

		// Publish messages.
		msgs := publishPrefixedMessages(t, DefaultPublishSettings, topicPath, "subscriber_flow_control", messageCount)

		// Receive messages.
		msgTracker := test.NewMsgTracker()
		msgTracker.Add(msgs...)
		customSettings := recvSettings
		customSettings.MaxOutstandingMessages = maxOutstandingMessages
		receiveAllMessages(t, msgTracker, customSettings, subscriptionPath, checkOrdering(true))
	})

	// Verifies that large messages can be sent and received.
	t.Run("LargeMessages", func(t *testing.T) {
		const messageCount = 3
		const messageLen = MaxPublishRequestBytes - 50

		// Publish messages.
		msgTracker := test.NewMsgTracker()
		var msgs []*pubsub.Message
		for i := 0; i < messageCount; i++ {
			data := strings.Repeat(fmt.Sprintf("%d", i), messageLen)
			msgTracker.Add(data)
			msgs = append(msgs, &pubsub.Message{Data: []byte(data)})
		}
		publishMessages(t, DefaultPublishSettings, topicPath, msgs...)

		// Receive messages.
		receiveAllMessages(t, msgTracker, recvSettings, subscriptionPath, checkOrdering(false))
	})
}

func TestIntegration_PublishSubscribeMultiPartition(t *testing.T) {
	const partitionCount = 3
	region, topicPath, subscriptionPath := initResourcePaths(t)
	ctx := context.Background()
	recvSettings := DefaultReceiveSettings
	recvSettings.Partitions = partitionNumbers(partitionCount)

	admin := adminClient(ctx, t, region)
	defer admin.Close()
	createTopic(ctx, t, admin, topicPath, partitionCount)
	defer cleanUpTopic(ctx, t, admin, topicPath)
	createSubscription(ctx, t, admin, subscriptionPath, topicPath)
	defer cleanUpSubscription(ctx, t, admin, subscriptionPath)

	// The same topic and subscription resources are used for each subtest. This
	// implicitly verifies commits. If cursors are not successfully committed at
	// the end of each test, the next test will receive an incorrect message and
	// fail. The subtests can also be run independently.

	// Tests messages published without ordering key.
	t.Run("PublishRoutingNoKey", func(t *testing.T) {
		const messageCount = 50 * partitionCount

		// Publish messages.
		msgs := publishPrefixedMessages(t, DefaultPublishSettings, topicPath, "routing_no_key", messageCount)

		// Receive messages, not checking for ordering since they do not have a key.
		// However, they would still be ordered within their partition.
		msgTracker := test.NewMsgTracker()
		msgTracker.Add(msgs...)
		receiveAllMessages(t, msgTracker, recvSettings, subscriptionPath, checkOrdering(false))
	})

	// Tests messages published with ordering key.
	t.Run("PublishRoutingWithKey", func(t *testing.T) {
		const messageCountPerPartition = 100
		const publishBatchSize = 5 // Verifies ordering of batches

		// Publish messages.
		orderingSender := test.NewOrderingSender()
		msgTracker := test.NewMsgTracker()
		var msgs []*pubsub.Message
		for partition := 0; partition < partitionCount; partition++ {
			for i := 0; i < messageCountPerPartition; i++ {
				data := orderingSender.Next("routing_with_key")
				msgTracker.Add(data)
				msg := &pubsub.Message{
					Data:        []byte(data),
					OrderingKey: fmt.Sprintf("p%d", partition),
				}
				msgs = append(msgs, msg)
			}
		}

		pubSettings := DefaultPublishSettings
		pubSettings.CountThreshold = publishBatchSize
		publishMessages(t, pubSettings, topicPath, msgs...)

		// Receive messages.
		receiveAllMessages(t, msgTracker, recvSettings, subscriptionPath, checkOrdering(true))
	})

	// Verifies usage of the partition assignment service.
	t.Run("PartitionAssignment", func(t *testing.T) {
		const messageCount = 100
		const subscriberCount = 2 // Should be between [2, partitionCount]

		// Publish messages.
		msgs := publishPrefixedMessages(t, DefaultPublishSettings, topicPath, "partition_assignment", messageCount)

		// Start multiple subscribers that use partition assignment.
		msgTracker := test.NewMsgTracker()
		msgTracker.Add(msgs...)

		messageReceiver := func(ctx context.Context, msg *pubsub.Message) {
			msg.Ack()
			data := string(msg.Data)
			if !msgTracker.Remove(data) {
				t.Errorf("Received unexpected message: %q", truncateMsg(data))
			}
		}

		cctx, stopSubscribers := context.WithTimeout(context.Background(), defaultTestTimeout)
		g, _ := errgroup.WithContext(ctx)
		for i := 0; i < subscriberCount; i++ {
			// Subscribers must be started in a goroutine as Receive() blocks.
			g.Go(func() error {
				subscriber := subscriberClient(cctx, t, DefaultReceiveSettings, subscriptionPath)
				err := subscriber.Receive(cctx, messageReceiver)
				if err != nil {
					t.Errorf("Receive() got err: %v", err)
				}
				return err
			})
		}

		// Wait until all messages have been received.
		msgTracker.Wait(defaultTestTimeout)
		stopSubscribers()
<<<<<<< HEAD
=======
		// Wait until all subscribers have terminated.
>>>>>>> b457ea82
		g.Wait()
	})
}

func TestIntegration_SubscribeFanOut(t *testing.T) {
	// Creates multiple subscriptions for the same topic and ensures that each
	// subscription receives the published messages. This must be a standalone
	// test as the subscribers should not read from backlog.

	const subscriberCount = 3
	const partitionCount = 1
	const messageCount = 100
	region, topicPath, baseSubscriptionPath := initResourcePaths(t)
	ctx := context.Background()

	admin := adminClient(ctx, t, region)
	defer admin.Close()
	createTopic(ctx, t, admin, topicPath, partitionCount)
	defer cleanUpTopic(ctx, t, admin, topicPath)

	var subscriptionPaths []pubsublite.SubscriptionPath
	for i := 0; i < subscriberCount; i++ {
		subscription := baseSubscriptionPath
		subscription.SubscriptionID += fmt.Sprintf("%s-%d", baseSubscriptionPath.SubscriptionID, i)
		subscriptionPaths = append(subscriptionPaths, subscription)

		createSubscription(ctx, t, admin, subscription, topicPath)
		defer cleanUpSubscription(ctx, t, admin, subscription)
	}

	// Publish messages.
	msgs := publishPrefixedMessages(t, DefaultPublishSettings, topicPath, "fan_out", messageCount)

	// Receive messages from multiple subscriptions.
	recvSettings := DefaultReceiveSettings
	recvSettings.Partitions = partitionNumbers(partitionCount)

	for _, subscription := range subscriptionPaths {
		msgTracker := test.NewMsgTracker()
		msgTracker.Add(msgs...)
		receiveAllMessages(t, msgTracker, recvSettings, subscription, checkOrdering(partitionCount == 1))
	}
}<|MERGE_RESOLUTION|>--- conflicted
+++ resolved
@@ -616,10 +616,7 @@
 		// Wait until all messages have been received.
 		msgTracker.Wait(defaultTestTimeout)
 		stopSubscribers()
-<<<<<<< HEAD
-=======
 		// Wait until all subscribers have terminated.
->>>>>>> b457ea82
 		g.Wait()
 	})
 }
