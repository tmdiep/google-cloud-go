--- conflicted
+++ resolved
@@ -29,10 +29,7 @@
 		Zone:    "zone",
 		TopicID: "topic-id",
 	}
-<<<<<<< HEAD
-=======
 	// NOTE: DefaultPublishSettings and empty PublishSettings{} are equivalent.
->>>>>>> 3830238f
 	publisher, err := ps.NewPublisherClient(ctx, ps.DefaultPublishSettings, topic)
 	if err != nil {
 		// TODO: Handle error.
@@ -92,10 +89,7 @@
 		Zone:           "zone",
 		SubscriptionID: "subscription-id",
 	}
-<<<<<<< HEAD
-=======
 	// NOTE: DefaultReceiveSettings and empty ReceiveSettings{} are equivalent.
->>>>>>> 3830238f
 	subscriber, err := ps.NewSubscriberClient(ctx, ps.DefaultReceiveSettings, subscription)
 	if err != nil {
 		// TODO: Handle error.
