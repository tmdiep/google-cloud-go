--- conflicted
+++ resolved
@@ -83,15 +83,11 @@
 
 func ExampleSubscriberClient_Receive() {
 	ctx := context.Background()
-<<<<<<< HEAD
-	subscription := pubsublite.SubscriptionPath{Project: "project-id", Zone: "zone", SubscriptionID: "subscription-id"}
-=======
 	subscription := pubsublite.SubscriptionPath{
 		Project:        "project-id",
 		Zone:           "zone",
 		SubscriptionID: "subscription-id",
 	}
->>>>>>> a33a81e8
 	subscriber, err := ps.NewSubscriberClient(ctx, ps.DefaultReceiveSettings, subscription)
 	if err != nil {
 		// TODO: Handle error.
@@ -117,15 +113,11 @@
 // partitions in the associated topic.
 func ExampleSubscriberClient_Receive_maxOutstanding() {
 	ctx := context.Background()
-<<<<<<< HEAD
-	subscription := pubsublite.SubscriptionPath{Project: "project-id", Zone: "zone", SubscriptionID: "subscription-id"}
-=======
 	subscription := pubsublite.SubscriptionPath{
 		Project:        "project-id",
 		Zone:           "zone",
 		SubscriptionID: "subscription-id",
 	}
->>>>>>> a33a81e8
 	settings := ps.DefaultReceiveSettings
 	settings.MaxOutstandingMessages = 5
 	settings.MaxOutstandingBytes = 10e6
